# MariaDB MaxScale Configuration Guide

[TOC]

# Introduction

This document describes how to configure MariaDB MaxScale and presents some
possible usage scenarios. MariaDB MaxScale is designed with flexibility in mind,
and consists of an event processing core with various support functions and
plugin modules that tailor the behavior of the program.

# Concepts

## Glossary

Word | Description
--------------------|----------------------------------------------------
connection routing  | Connection routing is a method of handling requests in which MariaDB MaxScale will accept connections from a client and route data on that connection to a single database using a single connection. Connection based routing will not examine individual requests on a connection and it will not move that connection once it is established.
statement routing   | Statement routing is a method of handling requests in which each request within a connection will be handled individually. Requests may be sent to one or more servers and connections may be dynamically added or removed from the session.
module              | A module is a separate code entity that may be loaded dynamically into MariaDB MaxScale to increase the available functionality. Modules are implemented as run-time loadable shared objects.
connection failover | When a connection currently being used between MariaDB MaxScale and the database server fails a replacement will be automatically created to another server by MariaDB MaxScale without client intervention
backend database    | A term used to refer to a database that sits behind MariaDB MaxScale and is accessed by applications via MariaDB MaxScale.
REST API | HTTP administrative interface

## Objects

### Server

A server represents an individual database server to which a client can be
connected via MariaDB MaxScale. The status of a server varies during the lifetime
of the server and typically the status is updated by some monitor. However, it
is also possible to update the status of a server manually.

Status | Description
-------|------------
Running       | The server is running.
Master        | The server is the master.
Slave         | The server is a slave.
Draining      | The server is being drained. Existing connections can continue to be used, but no new connections will be created to the server. Typically this status bit is turned on manually using _maxctrl_, but a monitor may also turn it on.
Drained       | The server has been drained. The server was being drained and now the number of connections to the server has dropped to 0.
Maintenance   | The server is under maintenance. Typically this status bit is turned on manually using _maxctrl_, but it will also be turned on for a server that for some reason is blocking connections from MaxScale. When a server is in maintenace mode, no connections will be created to it and existing connections will be closed.
Slave of External Master | The server is a slave of a master that is not being monitored.

### Protocol

A protocol module is responsible for the low-level communication between
MaxScale and either clients of MaxScale or servers exposed by MaxScale.
The most commonly used protocol modules are `mariadbclient` and
`mariadbbackend`.

Protocol modules do not have sections of their own in the MaxScale
configuration file, but are referred to from _servers_ and _listeners_.

### Monitor

A monitor module is capable of monitoring the state of a particular kind
of cluster and making that state available to the routers of MaxScale.

Examples of monitor modules are `mariadbmon` that is capable of monitoring
a regular master-slave cluster and in addition of performing both _switchover_
and _failover_, `galeramon` that is capable of monitoring a Galera cluster,
`csmon` that is capable of monitoring a Columnstore cluster and `clustrixmon`
that is capable of monitoring a Clustrix cluster.

Monitor modules have sections of their own in the MaxScale configuration
file.

### Filter

A filter module resides in front of routers in the request processing chain
of MaxScale. That is, a filter will see a request before it reaches the router
and before a response is sent back to the client. This allows filters to
reject, handle, alter or log information about a request.

Examples of filters are `dbfwfilter` that is a configurable firewall, `cache`
that provides query caching according to rules, `regexfilter` that can rewrite
requests according to regular expressions, and `qlafilter` that logs
information about requests.

Filters have sections of their own in the MaxScale configuration file that are
referred to from _services_.

### Router

A router module is capable of routing requests to backend servers according to
the characteristics of a request and/or the algorithm the router
implements. Examples of routers are `readconnroute` that provides _connection
routing_, that is, the server is chosen according to specified rules when the
session is created and all requests are subsequently routed to that server,
and `readwritesplit` that provides _statement routing_, that is, each
individual request is routed to the most appropriate server.

Routers do not have sections of their own in the MaxScale configuration file,
but are referred to from _services_.

### Service

A service abstracts a set of databases and makes them appear as a single one
to the client. Depending on what router (e.g. `readconnroute` or
`readwritesplit`) the service uses, the servers are used in some particular
way. If the service uses filters, then all requests will be pre-processed in
some way before they reach the router.

Services have sections of their own in the MaxScale configuration file.

### Listener

A listener defines a port MaxScale listens on. Connection requests arriving on
that port will be forwarded to the service the listener is associated with. A
listener may be associated with a single service, but several listeners may be
associated with the same service.

Listeners have sections of their own in the MaxScale configuration file.

# Administration

The administation of MaxScale can be divided in two parts:

* Writing the MaxScale configuration file, which is described in the following
  [section](#configuration).
* Performing runtime modifications using [MaxCtrl](../Reference/MaxCtrl.md)

For detailed information about _MaxCtrl_ please refer to the specific
documentation referred to above. In the following it will only be explained how
MaxCtrl relate to each other, as far as user credentials go.

MaxCtrl can connect using TCP/IP sockets. When connecting with MaxCtrl using
TCP/IP sockets, the user and password must be provided and are checked against a
separate user credentials database. By default, that database contains the user
`admin` whose password is `mariadb`.

Note that if MaxCtrl is invoked without explicitly providing a user and password
then it will by default use `admin` and `mariadb`. That means that when the
default user is removed, the credentials must always be provded.

## Static Configuration Parameters

The following list of global configuration parameters can **NOT** be changed at
runtime and can only be defined in a configuration file:

* `threads`
* `thread_stack_size`
* `log_to_shm`
* `log_augmentation`
* `logdir`
* `datadir`
* `libdir`
* `cachedir`
* `piddir`
* `execdir`
* `connector_plugindir`
* `persistdir`
* `module_configdir`
* `language`
* `query_classifier`
* `query_classifier_args`
* `substitute_variables`
* `sql_mode`
* `local_address`
* `users_refresh_time`
* `users_refresh_interval`
* `load_persisted_configs`
* `admin_auth`
* `admin_ssl_key`
* `admin_ssl_cert`
* `admin_ssl_ca_cert`
* `admin_enabled`

All other parameters that relate to objects can be altered at runtime or can be
changed by destroying and recreating the object in question.

# Configuration

The MariaDB MaxScale configuration is read from a file that MariaDB MaxScale
will look for in the following places:

1. By default, the file `maxscale.cnf` in the directory `/etc`
2. The location given with the `--configdir=<path>` command line argument.

MariaDB MaxScale will further look for a directory with the same name as the
configuration file, followed by `.d` (for instance `/etc/maxscale.cnf.d`) and
recursively read all files, having a `.cnf` suffix, it finds in the directory
hierarchy. All other files will be ignored.

There are no restrictions on how different configuration sections are arranged,
but the strong suggestion is to place global settings into the configuration
file MariaDB MaxScale is invoked with, and then, if deemed necessary, create
separate configuration files for _servers_, _filters_, etc.

The configuration file itself is based on the
[.ini](https://en.wikipedia.org/wiki/INI_file) file format and consists of
various sections that are used to build the configuration; these sections define
services, servers, listeners, monitors and global settings. Parameters, which
expect a comma-separated list of values can be defined on multiple lines. The
following is an example of a multi-line definition.

```
[MyService]
type=service
router=readconnroute
servers=server1,
        server2,
        server3
```

The values of the parameter that are not on the first line need to have at least
one whitespace character before them in order for them to be recognized as a
part of the multi-line parameter.

Comments are defined by prefixing a row with a hash (`#`). Trailing comments are
not supported.

```
# This is a comment before a parameter
some_parameter=123
```

## Names

Section names may not contain whitespace and must not start with the characters
`@@`, but otherwise there are no restrictions.

## Special Parameter Types

### Sizes

Where _specifically noted_, a number denoting a size can be suffixed by a subset
of the IEC binary prefixes or the SI prefixes. In the former case the number
will be interpreted as a certain multiple of 1024 and in the latter case as a
certain multiple of 1000. The supported IEC binary suffixes are `Ki`, `Mi`, `Gi`
and `Ti` and the supported SI suffixes are `k`, `M`, `G` and `T`. In both cases,
the matching is case insensitive.

For instance, the following entries
```
max_size=1099511628000
max_size=1073741824Ki
max_size=1048576Mi
max_size=1024Gi
max_size=1Ti
```
are equivalent, as are the following
```
max_size=1000000000000
max_size=1000000000k
max_size=1000000M
max_size=1000G
max_size=1T
```

### Durations

A number denoting a duration can be suffixed by one of the case-insensitive
suffixes `h`, `m`, `s` and `ms`, for specifying durations in hours, minutes,
seconds and milliseconds, respectively.

For instance, the following entries
```
soft_ttl=1h
soft_ttl=60m
soft_ttl=3600s
soft_ttl=3600000ms
```
are equivalent.

Note that if an explicit unit is not specified, then it is specific to the
configuration parameter whether the duration is interpreted as seconds or
milliseconds.

_Not_ providing an explicit unit has been deprecated in MaxScale 2.4.

### Regular Expressions

Many modules have settings which accept a regular expression. In most cases, these
settings are named either *match* or *exclude*, and are used to filter users or queries.
MaxScale uses the [PCRE2-library](https://www.pcre.org/current/doc/html/) for matching
regular expressions.

When writing a regular expression (regex) type parameter to a MaxScale configuration file,
the pattern string should be enclosed in slashes e.g. `^select` -> `match=/^select/`. This
clarifies where the pattern begins and ends, even if it includes whitespace. Without
slashes the configuration loader trims the pattern from the ends. The slashes are removed
before compiling the pattern. For backwards compatibility, the slashes are not yet
mandatory. Omitting them is, however, deprecated and will be rejected in a future release
of MaxScale. Currently, *binlogfilter*, *ccrfilter*, *qlafilter*, *tee* and *avrorouter*
accept parameters in this type of regular expression form. Some other modules may not
handle the slashes yet correctly.

PCRE2 supports a complicated regular expression
[syntax](https://www.pcre.org/current/doc/html/pcre2syntax.html). MaxScale typically uses
regular expressions simply, only checking whether the pattern and subject match at some
point. For example, using the QLAFilter and setting `match=/SELECT/` causes the filter to
accept any query with the text "SELECT" somewhere within. To force the pattern to only
match at the beginning of the query, set `match=/^SELECT/`. To only match the end, set
`match=/SELECT$/`.

Modules which accept regular expression parameters also often accept options which affect
how the patterns are compiled. Typically, this setting is called *options* and accepts
values such as `ignorecase`, `case` and `extended`. `ignorecase` causes the regular
expression matcher to ignore letter case, and is often on by default. `extended` ignores
whitespace in the pattern. `case` turns on case-sensitive matching. These settings can
also be defined in the pattern itself, so they can be used even in modules without
pattern compilation settings. The pattern settings are `(?i)` for `ignorecase` and `(?x)`
for `extended`. See the
[PCRE2 api documentation](https://www.pcre.org/current/doc/html/pcre2api.html#SEC20)
for more information.

#### Standard regular expression settings for filters

Many filters use the settings *match*, *exclude* and *options*. Since these settings are
used in a similar way across these filters, the settings are explained here. The
documentation of the filters link here and describe any exceptions to this
generalized explanation.

These settings typically limit the queries the filter module acts on. *match* and
*exclude* define PCRE2 regular expression patterns while *options* affects how both of the
patterns are compiled. *options* works as explained above, accepting the values
`ignorecase`, `case` and `extended`, with `ignorecase` being the default.

The queries are matched as they arrive to the filter on their way to a routing module. If
*match* is defined, the filter only acts on queries matching that pattern. If *match* is
not defined, all queries are considered to match.

If *exclude* is defined, the filter only acts on queries not matching that pattern. If
*exclude* is not defined, nothing is excluded.

If both are defined, the query needs to match *match* but not match *exclude*.

Even if a filter does not act on a query, the query is not lost. The query is simply
passed on to the next module in the processing chain as if the filter was not there.

## Global Settings

The global settings, in a section named `[MaxScale]`, allow various parameters
that affect MariaDB MaxScale as a whole to be tuned. This section must be
defined in the root configuration file which by default is `/etc/maxscale.cnf`.

### `threads`

This parameter controls the number of worker threads that are handling the
events coming from the kernel. The default is 1 thread. It is recommended that
you start with one thread and increase the number if you require greater
performance. Increasing the amount of worker threads beyond the number of
processor cores does not improve the performance, rather is likely to degrade
it, and can consume resources needlessly.

You can enable automatic configuration of this value by setting the value to
`auto`. This way MariaDB MaxScale will detect the number of available processors
and set the amount of threads to be equal to that number. This should only be
used for systems dedicated for running MariaDB MaxScale.

```
# Valid options are:
#       threads=[<number of threads> | auto ]

[MaxScale]
threads=1
```

Additional threads will be created to execute other internal services within
MariaDB MaxScale. This setting is used to configure the number of threads that
will be used to manage the user connections.

### `thread_stack_size`

Ignored and deprecated in 2.3.

If you need to explicitly set the stack size, do so using `ulimit -s` before
starting MaxScale.

### `rebalance_period`

This duration parameter controls how often the load of the worker threads
should be checked. The default value is 0, which means that no checks and
no rebalancing will be performed.
```
rebalance_period=10s
```
Note that the value of `rebalance_period` should not be smaller than the
value of `rebalance_window` whose default value is 10.

If the value of `rebalance_period` is significantly shorter than that
of `rebalance_window`, it may lead to oscillation where work is constantly
moved from one thread to another.

### `rebalance_threshold`

This integer parameter controls at which point MaxScale should start
moving work from one worker thread to another.

If the difference in load between the thread with the maximum load and
the thread with the minimum load is larger than the value of this parameter,
then work will be moved from the former to the latter.

Although the load of a thread can vary between 0 and 100, the value of this
parameter must be between 5 and 100. The default value is 20.
```
rebalance_threshold=15
```
Note that rebalancing will not be performed unless `rebalance_period`
has been specified.

### `rebalance_window`

This integer parameter controls how many seconds of load should be
taken into account when deciding whether work should be moved from
one thread to another.

The default value is 10, which means that the load during the last 10
seconds is considered when deciding whether work should be moved.

The minimum value is 1 and the maximum 60.

### `auth_connect_timeout`

The connection timeout in seconds for the MySQL connections to the backend
server when user authentication data is fetched. Increasing the value of this
parameter will cause MariaDB MaxScale to wait longer for a response from the
backend server before aborting the authentication process. The default is 3
seconds.

```
auth_connect_timeout=10s
```

The value is specified as documented [here](#durations). If no explicit unit
is provided, the value is interpreted as seconds in MaxScale 2.4. In subsequent
versions a value without a unit may be rejected. Note that since the granularity
of the timeout is seconds, a timeout specified in milliseconds will be rejected,
even if the duration is longer than a second.

### `auth_read_timeout`

The read timeout in seconds for the MySQL connection to the backend database
when user authentication data is fetched. Increasing the value of this parameter
will cause MariaDB MaxScale to wait longer for a response from the backend
server when user data is being actively fetched. If the authentication is
failing and you either have a large number of database users and grants or the
connection to the backend servers is slow, it is a good idea to increase this
value. The default is 1 second.

```
auth_read_timeout=10s
```

The value is specified as documented [here](#durations). If no explicit unit
is provided, the value is interpreted as seconds in MaxScale 2.4. In subsequent
versions a value without a unit may be rejected. Note that since the granularity
of the timeout is seconds, a timeout specified in milliseconds will be rejected,
even if the duration is longer than a second.

### `auth_write_timeout`

The write timeout in seconds for the MySQL connection to the backend database
when user authentication data is fetched. Currently MariaDB MaxScale does not
write or modify the data in the backend server. The default is 2 seconds.

```
auth_write_timeout=10s
```

The value is specified as documented [here](#durations). If no explicit unit
is provided, the value is interpreted as seconds in MaxScale 2.4. In subsequent
versions a value without a unit may be rejected. Note that since the granularity
of the timeout is seconds, a timeout specified in milliseconds will be rejected,
even if the duration is longer than a second.

### `query_retries`

The number of times an interrupted internal query will be retried. The default
is to retry the query once. This feature was added in MaxScale 2.1.10 and was
disabled by default until MaxScale 2.3.0.

An interrupted query is any query that is interrupted by a network
error. Connection timeouts are included in network errors and thus is it
advisable to make sure that the value of `query_retry_timeout` is set to an
adequate value. Internal queries are only used to retrieve authentication data
and monitor the servers.

### `query_retry_timeout`

The total timeout in seconds for any retried queries. The default value is 5
seconds.

An interrupted query is retried for either the configured amount of attempts or
until the configured timeout is reached.

The value is specified as documented [here](#durations). If no explicit unit
is provided, the value is interpreted as seconds in MaxScale 2.4. In subsequent
versions a value without a unit may be rejected. Note that since the granularity
of the timeout is seconds, a timeout specified in milliseconds will be rejected,
even if the duration is longer than a second.

### `passive`

Controls whether MaxScale is a passive node in a cluster of multiple MaxScale
instances. The default value is false.

This parameter is intended to be used with multiple MaxScale instances that use
failover functionality to manipulate the cluster in some form. Passive nodes
only observe the clusters being monitored and take no direct actions.

The following functionality is disabled when passive mode is enabled:

 * Automatic failover in the `mariadbmon` module
 * Automatic rejoin in the `mariadbmon` module
 * Launching of monitor scripts

**NOTE:** Even if MaxScale is in passive mode, it will still accept clients and
  route any traffic sent to it. The **only** operations affected by the passive
  mode are the ones listed above.

### `ms_timestamp`

Enable or disable the high precision timestamps in logfiles. Enabling this adds
millisecond precision to all logfile timestamps.

```
# Valid options are:
#       ms_timestamp=<0|1>
ms_timestamp=1
```

### `skip_permission_checks`

Skip service and monitor user permission checks. This is useful when you know
the permissions are OK and you want to speed up the startup process. This
parameter takes a boolean value and is disabled by default.

It is recommended to not disable the permission checks so that any missing
privileges are detected when maxscale is starting up. If you are experiencing a
slow startup of MaxScale due to large amounts of connection timeouts when
permissions are checked, disabling the permission checks could speed up the
startup process.

```
skip_permission_checks=true
```

### `syslog`

Enable or disable the logging of messages to *syslog*.

By default logging to *syslog* is enabled.

```
# Valid options are:
#       syslog=<0|1>
syslog=1
```

To enable logging to syslog use the value 1 and to disable use the value 0.

### `maxlog`

Enable to disable to logging of messages to MariaDB MaxScale's log file.

By default logging to *maxlog* is enabled.

```
# Valid options are:
#       syslog=<0|1>
maxlog=1
```

To enable logging to the MariaDB MaxScale log file use the value 1 and to
disable use the value 0.

### `log_to_shm`

**Note:** This parameter has been removed in 2.4.0: do not use it

In older MaxScale versions, the actual log file was created in `/dev/shm` and
a symbolic link to that file was stored in place of the normal MaxScale log.
If you want to store the log in shared memory, define the directory with
`logdir` in `/dev/shm`.

### `log_warning`

Enable or disable the logging of messages whose syslog priority is *warning*.
Messages of this priority are enabled by default.

```
# Valid options are:
#       log_warning=<0|1>
log_warning=0
```

To disable these messages use the value 0 and to enable them use the value 1.

### `log_notice`

Enable or disable the logging of messages whose syslog priority is *notice*.
Messages of this priority provide information about the functioning of MariaDB
MaxScale and are enabled by default.

```
# Valid options are:
#       log_notice=<0|1>
log_notice=0
```

To disable these messages use the value 0 and to enable them use the value 1.

### `log_info`

Enable or disable the logging of messages whose syslog priority is *info*. These
messages provide detailed information about the internal workings of MariaDB
MaxScale and should not, due to their frequency, be enabled, unless there is a
specific reason for that. For instance, from these messages it will be evident,
e.g., why a particular query was routed to the master instead of to a slave.
These informational messages are disabled by default.

```
# Valid options are:
#       log_info=<0|1>
log_info=1
```

To disable these messages use the value 0 and to enable them use the value 1.

### `log_debug`

Enable or disable the logging of messages whose syslog priority is *debug*. This
kind of messages are intended for development purposes and are disabled by
default. Note that if MariaDB MaxScale has been built in release mode, then
debug messages are excluded from the build and this setting will not have any
effect.

```
# Valid options are:
#       log_debug=<0|1>
log_debug=1
```

To disable these messages use the value 0 and to enable them use the value 1.

### `log_messages`

**Deprecated** Use *log_notice* instead.

### `log_trace`

**Deprecated** Use *log_info* instead.

### `log_augmentation`

Enable or disable the augmentation of messages. If this is enabled, then each
logged message is appended with the name of the function where the message was
logged. This is primarily for development purposes and hence is disabled by
default.

```
# Valid options are:
#       log_augmentation=<0|1>
log_augmentation=1
```

To disable the augmentation use the value 0 and to enable it use the value 1.

### `log_throttling`

It is possible that a particular error (or warning) is logged over and over
again, if the cause for the error persistently remains. To prevent the log from
flooding, it is possible to specify how many times a particular error may be
logged within a time period, before the logging of that error is suppressed for
a while.

```
# A valid value looks like
#       log_throttling = X, Y, Z
#
# where the first value X is a positive integer and means the number of times
# a specific error may be logged within a duration of Y, before the logging
# of that error is suppressed for a duration of Z.
log_throttling=8, 2s, 15000ms
```

In the example above, the logging of a particular error will be suppressed for
15 seconds if the error has been logged 8 times in 2 seconds.

The default is `10, 1000ms, 10000ms`, which means that if the same error is
logged 10 times in one second, the logging of that error is suppressed for the
following 10 seconds.

To disable log throttling, add an entry with an empty value

```
log_throttling=
```
or one where any of the integers is 0.

```
log_throttling=0, 0, 0
```
The durations can be specified as documented [here](#durations). If no explicit
unit is provided, the value is interpreted as milliseconds in MaxScale 2.4. In
subsequent versions a value without a unit may be rejected.

Note that *notice*, *info* and *debug* messages are never throttled.

### `logdir`

Set the directory where the logfiles are stored. The folder needs to be both
readable and writable by the user running MariaDB MaxScale.

```
logdir=/tmp/
```

### `datadir`

Set the directory where the data files used by MariaDB MaxScale are stored.
Modules can write to this directory and for example the binlogrouter uses this
folder as the default location for storing binary logs.

This is also the directory where the password encryption key is read from that
is generated by `maxkeys`.

```
datadir=/home/user/maxscale_data/
```

### `libdir`

Set the directory where MariaDB MaxScale looks for modules. The library
directory is the only directory that MariaDB MaxScale uses when it searches for
modules. If you have custom modules for MariaDB MaxScale, make sure you have
them in this folder.

```
libdir=/home/user/lib64/
```

### `cachedir`

Configure the directory MariaDB MaxScale uses to store cached data. An example
of cached data is the authentication data fetched from the backend servers.
MariaDB MaxScale stores this in case a connection to the backend server is not
possible.

```
cachedir=/tmp/maxscale_cache/
```

### `piddir`

Configure the directory for the PID file for MariaDB MaxScale. This file
contains the Process ID for the running MariaDB MaxScale process.

```
piddir=/tmp/maxscale_cache/
```

### `execdir`

Configure the directory where the executable files reside. All internal
processes which are launched will use this directory to look for executable
files.

```
execdir=/usr/local/bin/
```

### `connector_plugindir`

Location of the MariaDB Connector-C plugin directory. The MariaDB Connector-C
used in MaxScale can use this directory to load authentication plugins. The
versions of the plugins must be binary compatible with the connector version
that MaxScale was built with.

```
connector_plugindir=/usr/lib/plugin/
```

### `persistdir`

Configure the directory where persisted configurations are stored. When a new
server is created via MaxCtrl, it will be stored in this directory. Do not use
or modify the contents of this directory, use _/etc/maxscale.cnf.d/_ instead.

```
persistdir=/var/lib/maxscale/maxscale.cnf.d/
```

### `module_configdir`

Configure the directory where module configurations are stored. Path arguments
are resolved relative to this directory. This directory should be used to store
module specific configurations e.g. dbfwfilter rule files.

Any configuration parameter that is not an absolute path will be interpreted as
a relative path. The relative paths use the module configuration directory as
the working directory.

For example, the configuration parameter `file=my_file.txt` would be interpreted
as `/etc/maxscale.cnf.d/my_file.txt` whereas `file=/home/user/my_file.txt` would
be interpreted as `/home/user/my_file.txt`.

```
module_configdir=/var/lib/maxscale/
```

### `language`

Set the folder where the errmsg.sys file is located in. MariaDB MaxScale will
look for the errmsg.sys file installed with MariaDB MaxScale from this folder.

```
language=/home/user/lang/
```

### `query_classifier`

The module used by MariaDB MaxScale for query classification. The information
provided by this module is used by MariaDB MaxScale when deciding where a
particular statement should be sent. The default query classifier is
_qc_sqlite_.

### `query_classifier_cache_size`

Specifies the maximum size of the query classifier cache. The default limit is
15% of total system memory starting with MaxScale 2.3.7. In older versions the
default limit was 40% of total system memory. This feature was added in MaxScale
2.3.0.

When the query classifier cache has been enabled, MaxScale will, after a
statement has been parsed, store the classification result using the
canonicalized version of the statement as the key.

If the classification result for a statement is needed, MaxScale will first
canonicalize the statement and check whether the result can be found in the
cache.  If it can, the statement will not be parsed at all but the cached result
is used.

The configuration parameter takes one integer that specifies the maximum size of
the cache. The size of the cache can be specifed as explained [here](#sizes).

```
# 1MB query classifier cache
query_classifier_cache_size=1MB
```

Note that MaxScale uses a separate cache for each worker thread. To obtain the
amount of memory available for each thread, divide the cache size with the value
of `threads`. If statements are evicted from the cache (visible in the
diagnostic output), consider increasing the cache size.

Using `maxctrl show threads` it is possible to check what the actual size of
the cache is and to see performance statistics.

Key|Meaning
---|-------
QC cache size|The current size of the cache (bytes).
QC cache inserts|How many entries have been inserted into the cache.
QC cache hits|How many times the classification result has been found from the cache.
QC cache misses|How many times the classification result has not been found from the cache, but the classification had to be performed.
QC cache evictions|How many times a cache entry has had to be removed from the cache, in order to make place for another.

### `query_classifier_args`

Arguments for the query classifier. What arguments are accepted depends on the
particular query classifier being used. The default query classifier -
_qc_sqlite_ - supports the following arguments:

#### `log_unrecognized_statements`

An integer argument taking the following values:
   * 0: Nothing is logged. This is the default.
   * 1: Statements that cannot be parsed completely are logged. They may have been
partially parsed, or classified based on keyword matching.
   * 2: Statements that cannot even be partially parsed are logged. They may have
been classified based on keyword matching.
   * 3: Statements that cannot even be classified by keyword matching are logged.

```
query_classifier=qc_sqlite
query_classifier_args=log_unrecognized_statements=1
```

This will log all statements that cannot be parsed completely. This may be
useful if you suspect that MariaDB MaxScale routes statements to the wrong
server (e.g. to a slave instead of to a master).

### `substitute_variables`

Enable or disable the substitution of environment variables in the MaxScale
configuration file. If the substitution of variables is enabled and a
configuration line like
```
some_parameter=$SOME_VALUE
```
is encountered, then `$SOME_VALUE` will be replaced with the actual value
of the environment variable `SOME_VALUE`. Note:
* Variable substitution will be made _only_ if '$' is the first character
  of the value.
* _Everything_ following '$' is interpreted as the name of the environment
  variable.
* Referring to a non-existing environment variable is a fatal error.

By default, the value of `substitute_variables` is `false`.
```
substitute_variables=true
```
The setting of `substitute_variables` will have an effect on all parameters
in the all other sections, irrespective of where the `[maxscale]` section
is placed in the configuration file. However, in the `[maxscale]` section,
to ensure that substitution will take place, place the
`substitute_variables=true` line first.

### `sql_mode`

Specifies whether the query classifier parser should initially expect _MariaDB_
or _PL/SQL_ kind of SQL.

The allowed values are:
   `default`: The parser expects regular _MariaDB_ SQL.
   `oracle` : The parser expects PL/SQL.

```
sql_mode=oracle
```

The default value is `default`.

**NOTE** If `sql_mode` is set to `oracle`, then MaxScale will also assume
that `autocommit` initially is off.

At runtime, MariaDB MaxScale will recognize statements like
```
set sql_mode=oracle;
```
and
```
set sql_mode=default;
```
and change mode accordingly.

**NOTE** If `set sql_mode=oracle;` is encountered, then MaxScale will also
behave as if `autocommit` had been turned off and conversely, if
`set sql_mode=default;` is encountered, then MaxScale will also behave
as if `autocommit` had been turned on.

Note that MariaDB MaxScale is **not** explicitly aware of the sql mode of
the server, so the value of `sql_mode` should reflect the sql mode used
when the server is started.

### `local_address`

What specific local address/interface to use when connecting to servers.

This can be used for ensuring that MaxScale uses a particular interface
when connecting to servers, in case the computer MaxScale is running on
has multiple interfaces.
```
local_address=192.168.1.254
```

### `users_refresh_time`

How often, in seconds, MaxScale at most may refresh the users from the
backend server.

MaxScale will at startup load the users from the backend server, but if
the authentication of a user fails, MaxScale assumes it is because a new
user has been created and will thus refresh the users. By default, MaxScale
will do that at most once per 30 seconds and with this configuration option
that can be changed. A value of 0 allows infinite refreshes and a negative
value disables the refreshing entirely.

```
users_refresh_time=120s
```

The value is specified as documented [here](#durations). If no explicit unit
is provided, the value is interpreted as seconds in MaxScale 2.4. In subsequent
versions a value without a unit may be rejected. Note that since the granularity
of the timeout is seconds, a timeout specified in milliseconds will be rejected,
even if the duration is longer than a second.

In MaxScale 2.3.9 and older versions, the minimum allowed value was 10 seconds
but, due to a bug, the default value was 0 which allowed infinite refreshes.

### `users_refresh_interval`

How often, in seconds, MaxScale will automatically refresh the users from the
backend server.

This configuration is used to periodically refresh the backend users, making sure
they are up to date. The default value for this setting is 0, meaning the users
are not periodically refreshed. However, they can still be refreshed in case of
failed authentication depending on `users_refresh_time`.
```
users_refresh_interval=2h
```

The value is specified as documented [here](#durations). If no explicit unit
is provided, the value is interpreted as seconds in MaxScale 2.4.

### `retain_last_statements`

How many statements MaxScale should store for each session. This is for
debugging purposes, as in case of problems it is often of value to be able
to find out exactly what statements were sent before a particular
problem turned up.

**Note:** See also `dump_last_statements` using which the actual dumping
  of the statements is enabled. Unless both of the parameters are defined,
  the statement dumping mechanism doesn't work.

```
retain_last_statements=20
```

Default is `0`.

### `dump_last_statements`

With this configuration item it is specified in what circumstances MaxScale
should dump the last statements that a client sent. The allowed values are
`never`, `on_error` and `on_close`. With `never` the statements are never
logged, with `on_error` they are logged if the client closes the connection
improperly, and with `on_close` they are always logged when a client session
is closed.
```
dump_last_statements=on_error
```
Default is `never`.

Note that you need to specify with `retain_last_statements` how many statements
MaxScale should retain for each session. Unless it has been set to another value
than `0`, this configuration setting will not have an effect.

### `session_trace`

How many log entries are stored in the session specific trace log. This log is
written to disk when a session ends abnormally and can be used for debugging
purposes. It would be good to enable this if a session is disconnected and the
log is not detailed enough. In this case the info log might reveal the true
cause of why the connection was closed.

```
session_trace=20
```
Default is `0`.

The session trace log is also exposed by REST API and is shown with
`maxctrl show sessions`.

### `writeq_high_water`

High water mark for network write buffer. Controls when network traffic
throtting is started. The parameter accepts [size type values](#sizes).

More specifically, if the client side write queue is above this value, it will
block traffic coming from backend servers. If the backend side write queue is
above this value, it will block traffic from client. the minimum allowed size is
4096 bytes.

Only when both `writeq_high_water` and `writeq_low_water` are set, traffic
throtting is enabled. By default, traffic throttling is disabled.

### `writeq_low_water`

Low water mark for network write buffer. Once the traffic throttling is enabled,
it will only be disabled when the write queue is below `writeq_low_water`. The
parameter accepts [size type values](#sizes). The minimum allowed size is 512
bytes. `writeq_high_water` must always be greater than `writeq_low_water`.

### `load_persisted_configs`

Load persisted runtime changes on startup. This parameter accepts boolean values
and is enabled by default. This parameter was added in MaxScale 2.3.6.

All runtime configuration changes are persisted in generated configuration files
located by default in `/var/lib/maxscale/maxscale.cnf.d/` and are loaded on
startup after main configuration files have been read. To make runtime
configurations volatile (i.e. they are lost when maxscale is restarted), use
`load_persisted_configs=false`. All changes are still persisted since it stores
the current runtime state of MaxScale. This makes problem analysis easier if an
unexpected outage happens.

### `max_auth_errors_until_block`

The maximum number of authentication failures that are tolerated before a host
is temporarily blocked. The default value is 10 failures. After a host is
blocked, connections from it are rejected for 60 seconds. To disable this
feature, set the value to 0.

Note that the configured value is not a hard limit. The number of tolerated
failures is between `max_auth_errors_until_block` and `threads *
max_auth_errors_until_block` where `max_auth_errors_until_block` is the
configured value of this parameter and `threads` is the number of configured
threads.

### REST API Configuration

The MaxScale REST API is an HTTP interface that provides JSON format data
intended to be consumed by monitoring appllications and visualization tools.

The following options must be defined under the `[maxscale]` section in the
configuration file.

### `admin_host`

The network interface where the REST API listens on. The default value is the
IPv4 address `127.0.0.1` which only listens for local connections.

### `admin_port`

The port where the REST API listens on. The default value is port 8989.

### `admin_auth`

Enable REST API authentication using HTTP Basic Access
authentication. This is not a secure method of authentication without HTTPS but
it does add a small layer of security. This option is enabled by default.

For more information, read the [REST API documentation](../REST-API/API.md).

### `admin_ssl_key`

The path to the TLS private key in PEM format for the admin interface.

If the `admin_ssl_key`, `admin_ssl_cert` and `admin_ssl_ca_cert` options are all
defined, the admin interface will use encrypted HTTPS instead of plain HTTP.

### `admin_ssl_cert`

The path to the TLS public certificate in PEM format. See `admin_ssl_key`
documentation for more details.

### `admin_ssl_ca_cert`

The path to the TLS CA certificate in PEM format. See `admin_ssl_key`
documentation for more details.

### `admin_enabled`

Enable or disable the admin interface. This allows the admin interface to
be completely disabled to prevent access to it.

### `admin_log_auth_failures`

Log authentication failures for the admin interface. This parameter expects a
boolean value and is enabled by default.

### `admin_pam_readwrite_service` and `admin_pam_readonly_service`

Use Pluggable Authentication Modules (PAM) for REST API authentication. The settings
accept a PAM service name which is used during authentication if normal authentication
fails. `admin_pam_readwrite_service` should accept users who can do any
MaxCtrl/REST-API-operation. `admin_pam_readonly_service` should accept users who can only
do read operations. Because REST-API does not support back and forth communication between
the client and MaxScale, the PAM services must be simple. They should only ask for the
password and nothing else.

If only `admin_pam_readwrite_service` is configured, both read and write operations can be
authenticated by PAM. If only `admin_pam_readonly_service` is configured, only read
operations can be authenticated by PAM. If both are set, the service used is determined by
the requested operation. Leave or set both empty to disable PAM for REST-API.

## Events

MaxScale logs warnings and errors for various reasons and often it is self-
evident and generally applicable whether some occurence should warrant a
warning or an error, or perhaps just an info-level message.

However, there are events whose seriousness is not self-evident. For
instance, in some environments an authentication failure may simply indicate
that someone has made a typo, while in some other environment that can only
happen in case there has been a security breech.

To handle events like these, MaxScale defines _events_ whose logging
facility and level can be controlled by the administrator. Given an event
`X`, its facility and level are controlled in the following manner:
```
event.X.facility=LOG_LOCAL0
event.X.level=LOG_ERR
```
The above means that if event _X_ occurs, then that is logged using the
facility `LOG_LOCAL0` and the level `LOG_ERR`.

The valid values of facility` are the facility values reported by `man
syslog`, e.g. `LOG_AUTH`, `LOG_LOCAL0` and `LOG_USER`. Likewise, the valid
values for `level` are the ones also reported by `man syslog`,
e.g. `LOG_WARNING`, `LOG_ERR` and `LOG_CRIT`.

Note that MaxScale does not act upon the level, that is, even if the level
of a particular event is defined to be `LOG_EMERG`, MaxScale will not shut
down if that event occurs.

The default facility is `LOG_USER` and the default level is `LOG_WARNING`.

The available events are:

### 'authentication_failure'

This event occurs when there is an authentication failure.
```
event.authentication_failure.facility=LOG_AUTH
event.authentication_failure.level=LOG_CRIT
```

## Service

A service represents the database service that MariaDB MaxScale offers to the
clients. In general a service consists of a set of backend database servers and
a routing algorithm that determines how MariaDB MaxScale decides to send
statements or route connections to those backend servers.

A service may be considered as a virtual database server that MariaDB MaxScale
makes available to its clients.

Several different services may be defined using the same set of backend servers.
For example a connection based routing service might be used by clients that
already performed internal read/write splitting, whilst a different statement
based router may be used by clients that are not written with this functionality
in place. Both sets of applications could access the same data in the same
databases.

A service is identified by a service name, which is the name of the
configuration file section and a type parameter of service.

```
[Test-Service]
type=service
```

In order for MariaDB MaxScale to forward any requests it must have at least one
service defined within the configuration file. The definition of a service alone
is not enough to allow MariaDB MaxScale to forward requests however, the service
is merely present to link together the other configuration elements.

### `router`

The router parameter of a service defines the name of the router module that
will be used to implement the routing algorithm between the client of MariaDB
MaxScale and the backend databases. Additionally routers may also be passed a
comma separated list of options that are used to control the behavior of the
routing algorithm. The two parameters that control the routing choice are router
and router_options. The router options are specific to a particular router and
are used to modify the behavior of the router. The read connection router can be
passed options of master, slave or synced, an example of configuring a service
to use this router and limiting the choice of servers to those in slave state
would be as follows.

```
router=readconnroute
router_options=slave
```

To change the router to connect on to servers in the  master state as well as
slave servers, the router options can be modified to include the master state.

```
router=readconnroute
router_options=master,slave
```

A more complete description of router options and what is available for a given
router is included with the documentation of the router itself.

### `router_options`

Option string given to the router module. The value of this parameter should be
a comma-separated list of key-value pairs. See router specific documentation for
more details.

### `filters`

The filters option allow a set of filters to be defined for a service; requests
from the client are passed through these filters before being sent to the router
for dispatch to the backend server.  The filters parameter takes one or more
filter names, as defined within the filter definition section of the
configuration file. Multiple filters are separated using the | character.

```
filters=counter | QLA
```

The requests pass through the filters from left to right in the order defined in
the configuration parameter.

### `targets`

The `targets` parameter is a comma separated list of server and/or service names
that comprise the routing targets of the service. This parameter was added in
MaxScale 2.5.0.

```
targets=My-Service,server2
```

This parameter allows nested service configurations to be defined without having
to configure listeners for all services. For example, one use-case is to use
multiple readwritesplit services behind a schemarouter service to have both the
sharding of schemarouter with the high-availability of readwritesplit.

**NOTE:** The `targets` parameter is mutually exclusive with the `cluster` and
  `servers` parameters.

### `servers`

The servers parameter in a service definition provides a comma separated list of
the backend servers that comprise the service. The server names are those used
in the name section of a block with a type parameter of server (see below).

```
servers=server1,server2,server3
```

**NOTE:** The `servers` parameter is mutually exclusive with the `cluster` and
  `targets` parameters.

### `cluster`

The servers the service uses are defined by the monitor specified as value
of this configuration parameter.

```
cluster=TheMonitor

```

**NOTE:** The `cluster` parameter is mutually exclusive with the `servers` and
  `targets` parameters.

### `user`

The user parameter, along with the password parameter are used to define the
credentials used to connect to the backend servers to extract the list of
database users from the backend database that is used for the client
authentication.

```
user=maxscale
password=Mhu87p2D
```

Authentication of incoming connections is performed by MariaDB MaxScale itself
rather than by the database server to which the client is connected. The client
will authenticate itself with MariaDB MaxScale, using the username, hostname and
password information that MariaDB MaxScale has extracted from the backend
database servers. For a detailed discussion of how this impacts the
authentication process please see the "Authentication" section below.

The host matching criteria is restricted to IPv4, IPv6 will be added in a future
release.

Existing user configuration in the backend databases must be checked and may be
updated before successful MariaDB MaxScale authentication:

In order for MariaDB MaxScale to obtain all the data it must be given a username
it can use to connect to the database and retrieve that data. This is the
parameter that gives MariaDB MaxScale the username to use for this purpose.

The account used must be able to select from the mysql.user table, the following
is an example showing how to create this user.

```
CREATE USER 'maxscale'@'maxscalehost' IDENTIFIED BY 'maxscale-password';
```

Additionally, `SELECT` privileges on the `mysql.user`, `mysql.db` and `mysql.tables_priv`
tables and `SHOW DATABASES` privileges are required in order to load databases
name and grants suitable for database name authorization.

```
GRANT SELECT ON mysql.user TO 'maxscale'@'maxscalehost';
GRANT SELECT ON mysql.db TO 'maxscale'@'maxscalehost';
GRANT SELECT ON mysql.tables_priv TO 'maxscale'@'maxscalehost';
GRANT SELECT ON mysql.roles_mapping TO 'maxscale'@'maxscalehost';
GRANT SHOW DATABASES ON *.* TO 'maxscale'@'maxscalehost';

-- MariaDB from 10.2.2 to 10.2.10 requires extra grants
GRANT SELECT ON mysql.* TO 'maxscale'@'maxscalehost';
```

**Note:** MariaDB versions 10.2.10 and older require a `SELECT` grant on
  `mysql.*` in addition to the normal grants. This is to work around MDEV-13453
  which was fixed in MariaDB 10.2.11.

If you are using MariaDB ColumnStore, the follwing grant is requried.

```
GRANT ALL ON infinidb_vtable.* TO 'maxscale'@'maxscalehost';
```

See [MaxScale Troubleshooting](https://mariadb.com/kb/en/mariadb-enterprise/maxscale-troubleshooting/)
for more information on how to troubleshoot authentication related problems.

### `password`

The password parameter provides the password information for the above user and
may be either a plain text password or it may be an encrypted password.  See the
section on encrypting passwords for use in the maxscale.cnf file. This user must
be capable of connecting to the backend database and executing these SQL
statements to load database names and grants from the backends:

* `SELECT user, host, password,Select_priv FROM mysql.user`.
* `SELECT user, host, db FROM mysql.db`
* `SELECT * FROM INFORMATION_SCHEMA.SCHEMATA`
* `SELECT GRANTEE,PRIVILEGE_TYPE FROM INFORMATION_SCHEMA.USER_PRIVILEGES`

**Note:** In older versions of MaxScale this parameter was called `passwd`. The
  use of `passwd` was deprecated in MaxScale 2.3.0.

### `enable_root_user`

This parameter controls the ability of the root user to connect to MariaDB
MaxScale and hence onwards to the backend servers via MariaDB MaxScale.

The default value is `0`, disabling the ability of the root user to connect to
MariaDB MaxScale.

Example for enabling root user:

```
enable_root_user=1
```

Values of `on` or `true` may also be given to enable the root user and `off` or
`false` may be given to disable the use of the root user.

```
enable_root_user=true
```

### `localhost_match_wildcard_host`

This parameter enables matching of local addresses (i.e. `127.0.0.1`) against
the wildcard host, `%`, for authentication. This parameter is enabled by
default.

If this parameter is disabled, in order to authenticate a connection from the
same machine as the one on which MariaDB MaxScale is running, an explicit
user@localhost entry will be required in the MySQL user table.

### `version_string`

This parameter sets a custom version string that is sent in the MySQL Handshake
from MariaDB MaxScale to clients.

Example:

```
version_string=5.5.37-MariaDB-RWsplit
```

If not set, the default value is `5.5.5-10.0.0 MaxScale <MaxScale version>`
where `<MaxScale version>` is the version of MaxScale. If the provided string
does not start with the number 5, a 5.5.5- prefix will be added to it. This
means that a _version_string_ value of _MaxScale-Service_ would result in a
_5.5.5-MaxScale-Service_ being sent to the client.

### `weightby`

This parameter has been removed. Server weights were deprecated in
MaxScale 2.3.2 and removed in MaxScale 2.5.0. The feature has been
replaced with the [`rank`](#rank) mechanism.

If this value is found in the MaxScale configuration, a warning is logged
and the value is ignored.

### `auth_all_servers`

This parameter controls whether only a single server or all of the servers are
used when loading the users from the backend servers. This takes a boolean value
and when enabled, creates a union of all the users and grants on all the
servers.

### `strip_db_esc`

The strip_db_esc parameter strips escape characters from database names of
grants when loading the users from the backend server.

This parameter takes a boolean value and when enabled, will strip all backslash (`\`)
characters from the database names. The default value for this parameter is true
since MaxScale 2.0.1. In previous version, the default value was false.

Some visual database management tools automatically escape some characters and
this might cause conflicts when MariaDB MaxScale tries to authenticate users.

### `retry_on_failure`

<<<<<<< HEAD
**Note:** This parameter has been removed and is ignored: do not use
  it. The parameter will be treated as an unknown parameter in the
  MaxScale 2.6 release. The feature was removed because a failure to start
  a service is a serious problem that should be solved by the
  administrator.
=======
**Note:** This feature is ignored by MaxScale 2.4 and will be removed in future
  versions. This is due to the fact that a failure to bind to a network
  interface is a serious error which should always be investigated and is not
  related to network outages.
>>>>>>> 9428c31b

The retry_on_failure parameter controls whether MariaDB MaxScale will try to
restart failed services and accepts a boolean value. This functionality is
enabled by default to prevent services being permanently disabled if the
starting of the service failed due to a network outage. Disabling the restarting
of the failed services will cause them to be permanently disabled if the
services can't be started when MariaDB MaxScale is started.

### `log_auth_warnings`

Enable or disable the logging of authentication failures and warnings. This
parameter takes a boolean value.

MariaDB MaxScale normally suppresses warning messages about failed
authentication. Enabling this option will log those messages into the message
log with details about who tried to connect to MariaDB MaxScale and from where.

### `connection_timeout`

The connection_timeout parameter is used to disconnect sessions to MariaDB
MaxScale that have been idle for too long. The session timeouts are disabled by
default. To enable them, define the timeout in seconds in the service's
configuration section. A value of zero is interpreted as no timeout, the same
as if the parameter is not defined.

The value is specified as documented [here](#durations). If no explicit unit
is provided, the value is interpreted as seconds in MaxScale 2.4. In subsequent
versions a value without a unit may be rejected. Note that since the granularity
of the timeout is seconds, a timeout specified in milliseconds will be rejected,
even if the duration is longer than a second.

**Warning:** If a connection is idle for longer than the configured connection
timeout, it will be forcefully disconnected and a warning will be logged in the
MaxScale log file. If you are performing long-running maintenance operations
(e.g. `ALTER TABLE`) either do them with a direct connection to the server or
set `connection_timeout` to zero before executing them.

Example:

```
[Test-Service]
connection_timeout=300s
```

### `max_connections`

The maximum number of simultaneous connections MaxScale should permit to this
service. If the parameter is zero or is omitted, there is no limit. Any attempt
to make more connections after the limit is reached will result in a "Too many
connections" error being returned.

Example:

```
[Test-Service]
max_connections=100
```

### `max_retry_interval`

**Note:** This feature has been removed from MaxScale 2.4. See
  [`retry_on_failure`](#retry_on_failure) for more details.

Configure the maximum interval between consecutive attempts to bind to an
interface. The default value for this parameter is 3600 seconds. This
parameter was introduced in MaxScale 2.2.0.

When a listener fails to bind to the interface it is assigned to, it will
attempt to bind to the interface again after 10 seconds. If the attempt fails,
the interval is incremented by 10 seconds and the next attempt will be in 20
seconds. The interval is incremented until the value of `max_retry_interval` is
reached at which point the listener attempts to bind to the interface every
`max_retry_interval` seconds.

The value is specified as documented [here](#durations). If no explicit unit
is provided, the value is interpreted as seconds in MaxScale 2.4. In subsequent
versions a value without a unit may be rejected. Note that since the granularity
of the interval is seconds, an interval specified in milliseconds will be rejected,
even if the duration is longer than a second.

### `session_track_trx_state`

Enable or disable session transaction state tracking by offloading it to the backend servers.
Getting current session transaction state from server side will be more accurate for that state
inside stored procedures or prepare statments will be handle properly, and that is also faster
as no parsing is needed on MaxScale.

This is only supported by MariaDB versions 10.3 or newer. Default is false.
The following Server side config is needed too.

```
session_track_state_change = ON
session_track_transaction_info = CHARACTERISTICS
```

### `retain_last_statements`

How many statements MaxScale should store for each session of this service.
This overrides the value of the global setting with the same name. If
`retain_last_statements` has been specified in the global section of the
MaxScale configuration file, then if it has _not_ been explicitly specified
for the service, the global value holds, otherwise the service specific
value rules. That is, it is possible to enable the setting globally and
turn it off for a specific service, or just enable it for specific services.

The value of this parameter can be changed at runtime using `maxctrl` and the
new value will take effect for sessions created thereafter.

```
maxctrl alter service MyService retain_last_statements 5
```

<<<<<<< HEAD
### `connection_keepalive`

Keep idle connections alive by sending pings to backend servers. This feature
was introduced in MaxScale 2.5.0 where it was changed from a
readwritesplit-specific feature to a generic service feature. The default value
for this parameter is 300 seconds. To disable this feature, set the value to 0.

The keepalive interval is specified as documented [here](#durations). If no
explicit unit is provided, the value is interpreted as seconds in MaxScale
2.5. In subsequent versions a value without a unit may be rejected. Note that
since the granularity of the keepalive is seconds, a keepalive specified in
milliseconds will be rejected, even if the duration is longer than a second.

The parameter value is the interval in seconds between each keepalive ping. A
keepalive ping will be sent to a backend server if the connection has been idle
for longer than the configured keepalive interval.

This parameter only takes effect in top-level services. A top-level service is
the service where the listener that the client connected to points (i.e. the
value of `service` in the listener). If a service defines other services in its
`targets` parameter, the `connection_keepalive` for those is not used.

If the value of `connection_keepalive` is changed at runtime, the change in the
value takes effect immediately.
=======
### `net_write_timeout`

This parameter controls how long a network write to the client can stay
buffered. This feature is disabled by default.

When `net_write_timeout` is configured and data is buffered on the client
network connection, if the time since the last successful network write exceeds
the configured limit, the client connection will be disconnected.

The value is specified as documented [here](#durations). If no explicit unit
is provided, the value is interpreted as seconds in MaxScale 2.4. In subsequent
versions a value without a unit may be rejected. Note that since the granularity
of the timeout is seconds, a timeout specified in milliseconds will be rejected,
even if the duration is longer than a second.
>>>>>>> 9428c31b

## Server

Server sections are used to define the backend database servers that can be
formed into a service. A server may be a member of one or more services within
MariaDB MaxScale. Servers are identified by a server name which is the section
name in the configuration file. Servers have a type parameter of server, plus
address port and protocol parameters.

```
[server1]
type=server
address=127.0.0.1
port=3000
protocol=MariaDBBackend
```

### `address`

The IP address or hostname of the machine running the database server that is
being defined. MariaDB MaxScale will use this address to connect to the backend
database server.

### `port`

The port on which the database listens for incoming connections. MariaDB
MaxScale will use this port to connect to the database server. The default value
is 3306.

### `socket`

The absolute path to a UNIX domain socket the MariaDB server is listening
on. Either `address` or `socket` must be defined and defining them both is an
error.

### `protocol`

The name for the protocol module to use to connect MariaDB MaxScale to the
database. Currently only one backend protocol is supported, the MariaDBBackend
module.

### `monitoruser`

The monitor has a username and password that is used to connect to all servers
for monitoring purposes, this may be overridden by supplying a monitoruser
statement for each individual server.

```
monitoruser=mymonitoruser
```

### `monitorpw`

The monitor has a username and password that is used to connect to all servers
for monitoring purposes, this may be overridden by supplying a `monitorpw`
for the individual servers.

```
monitorpw=mymonitorpasswd
```

The `monitorpw` parameter may be either a plain text password or it may be an
encrypted password.  See the section on encrypting passwords for use in the
maxscale.cnf file.

### `extra_port`

An alternative port used to monitor the server. This allows MaxScale to connect
even when `max_connections` has been reached on the backend server. If this
parameter is defined and a connection to the normal port fails, the alternative
port is used.

For more information, read the
[extra_port documentation](https://mariadb.com/kb/en/library/thread-pool-system-and-status-variables/#extra_port).

### `persistpoolmax`

The `persistpoolmax` parameter defaults to zero but can be set to an integer
value for a back end server. If it is non zero, then when a DCB connected to a
back end server is discarded by the system, it will be held in a pool for reuse,
remaining connected to the back end server. If the number of DCBs in the pool
has reached the value given by `persistpoolmax` then any further DCB that is
discarded will not be retained, but disconnected and discarded.

### `persistmaxtime`

The `persistmaxtime` parameter defaults to zero but can be set to a duration
as documented [here](#durations). If no explicit unit is provided, the value
is interpreted as seconds in MaxScale 2.4. In subsequent versions a value
without a unit may be rejected. Note that since the granularity of the
parameter is seconds, a value specified in milliseconds will be rejected,
even if the duration is longer than a second.

A DCB placed in the persistent pool for a
server will only be reused if the elapsed time since it joined the pool is less
than the given value. Otherwise, the DCB will be discarded and the connection
closed.

For more information about persistent connections, please read the
[Administration Tutorial](../Tutorials/Administration-Tutorial.md).

### `proxy_protocol`

If `proxy_protocol` is set to `on`, MaxScale will send a
[PROXY protocol](http://www.haproxy.org/download/1.8/doc/proxy-protocol.txt)
header when connecting client sessions to the server. The header contains the
original client IP address and port, as seen by MaxScale. The server will then
read the header and perform authentication as if the connection originated from
this address instead of MaxScale's IP address. With this feature, the user
accounts on the backend server can be simplified to only contain the actual
client hosts and not the MaxScale host.

PROXY protocol will be supported by MariaDB 10.3, which this feature has been
tested with. To use it, enable the PROXY protocol in MaxScale for every
compatible server and configure the MariaDB servers themselves to accept the
protocol headers from MaxScale's IP address. On the server side, the protocol
should be enabled  only for trusted IPs, as it allows the sender to spoof the
connection origin. If a proxy header is sent to a server not expecting it, the
connection will fail. Usually PROXY protocol should be enabled for every
server in a cluster, as they typically have similar grants.

Other SQL-servers may support PROXY protocol as well, but the implementation may
be highly restricting. Strict adherence to the protocol requires that the
backend server does not allow mixing of un-proxied and proxied connections from
a given IP. MaxScale requires normal connections to backends for monitoring and
authentication data queries, which would be blocked. To bypass this restriction,
the server monitor needs to be disabled and the service listener needs to be
configured to disregard authentication errors (`skip_authentication=true`).
Server states also need to be set manually in MaxCtrl. These steps are *not*
required for MariaDB 10.3, since its implementation is more flexible and allows
both PROXY-headered and headerless connections from a proxy-enabled IP.

### `authenticator`

The authenticator module to use. Each protocol module defines a default
authentication module which is used if no `authenticator` parameter is found
from the configuration.

### `authenticator_options`

Removed feature. Only client authenticator modules have options, in the listener
definition. Server authenticator options in the config file are ignored.

### `disk_space_threshold`

This parameter specifies how full a disk may be, before MaxScale should start
logging warnings or take other actions (e.g. perform a switchover). This
functionality will only work with MariaDB server versions 10.1.32, 10.2.14 and
10.3.6 onwards, if the `DISKS` _information schema plugin_ has been installed.

**NOTE**: In future MariaDB versions, the information will be available _only_ if
the monitor user has the `FILE` privilege.

A limit is specified as a path followed by a colon and a percentage specifying
how full the corresponding disk may be, before action is taken. E.g. an entry like
```
/data:80
```
specifies that the disk that has been mounted on `/data` may be used until 80%
of the total space has been consumed. Multiple entries can be specified by
separating them by a comma. If the path is specified using `*`, then the limit
applies to all disks. However, the value of `*` is only applied if there is not
an exact match.

Note that if a particular disk has been mounted on several paths, only one path
need to be specified. If several are specified, then the one with the smallest
percentage will be applied.

Examples:
```
disk_space_threshold=*:80
disk_space_threshold=/data:80
disk_space_threshold=/data1:80,/data2:60,*:90
```
The last line means that the disk mounted at `/data1` may be used up to
80%, the disk mounted at `/data2` may be used up to 60% and all other disks
mounted at any paths may be used up until 90% of maximum capacity, before
MaxScale starts to warn to take action.

Note that the path to be used, is one of the paths returned by:
```
> use information_schema;
> select * from disks;
+-----------+----------------------+-----------+----------+-----------+
| Disk      | Path                 | Total     | Used     | Available |
+-----------+----------------------+-----------+----------+-----------+
| /dev/sda3 | /                    |  47929956 | 34332348 |  11139820 |
| /dev/sdb1 | /data                | 961301832 |    83764 | 912363644 |
...
```

There is no default value, but this parameter must be explicitly specified
if the disk space situation should be monitored.

### `rank`

This parameter controls the order in which servers are used. Valid values for
this parameter are `primary` and `secondary`. The default value is
`primary`. This parameter replaces the use of the `weightby` parameter as the
primary means of controlling server usage.

This behavior depends on the router implementation but the general rule of thumb
is that primary servers will be used before secondary servers.

Readconnroute will always use primary servers before secondary servers as long
as they match the configured server type.

Readwritesplit will pick servers that have the same rank as the current
master. Read the
[readwritesplit documentation on server ranks](../Routers/ReadWriteSplit.md#server-ranks)
for a detailed description of the behavior.

The following example server configuration demonstrates how `rank` can be used
to exclude `DR-site` servers from routing.

```
[main-site-master]
type=server
address=192.168.0.11
protocol=MariaDBBackend
rank=primary

[main-site-slave]
type=server
address=192.168.0.12
protocol=MariaDBBackend
rank=primary

[DR-site-master]
type=server
address=192.168.0.21
protocol=MariaDBBackend
rank=secondary

[DR-site-slave]
type=server
address=192.168.0.22
protocol=MariaDBBackend
rank=secondary
```

The `main-site-master` and `main-site-slave` servers will be used as long as
they are available. When they are no longer available, the `DR-site-master` and
`DR-site-slave` will be used.

## Listener

The listener defines a port and protocol pair that is used to listen for
connections to a service. A service may have multiple listeners associated with
it, either to support multiple protocols or multiple ports. As with other
elements of the configuration the section name is the listener name and it can
be selected freely. A type parameter is used to identify the section as a
listener definition. Address is optional and it allows the user to limit
connections to certain interface only. Socket is also optional and used for Unix
socket connections.

The network socket where the listener listens will have a backlog of
connections. The size of this backlog is controlled by the
net.ipv4.tcp_max_syn_backlog and net.core.somaxconn kernel parameters.

Increasing the size of the backlog by modifying the kernel parameters helps with
sudden connection spikes and rejected connections. For more information see
[listen(2)](http://man7.org/linux/man-pages/man2/listen.2.html).

```
[<Listener name>]
type=listener
service=<Service name>]
protocol=[MariaDBClient|HTTPD]
address=[IP|hostname]
port=<Listen port number>
```

### `service`

The service to which the listener is associated. This is the name of a service
that is defined elsewhere in the configuration file.

### `protocol`

The name of the protocol module that is used for the communication between the
client and MariaDB MaxScale itself.

### `address`

The address option sets the address that will be used to bind the listening
socket. The address may be specified as an IP address in 'dot notation' or as a
hostname. If the address option is not included in the listener definition the
listener will bind to all network interfaces.

### `port`

The port to use to listen for incoming connections to MariaDB MaxScale from the
clients. If the port is omitted from the configuration a default port for the
protocol will be used.

### `socket`

The `socket` option may be included in a listener definition, this configures
the listener to use Unix domain sockets to listen for incoming connections. The
parameter value given is the name of the socket to use.

**Note:** If you want to use both network ports and UNIX domain sockets
  with a service, define two separate listeners that connect to the same
  service.

### `authenticator`

The authenticator module to use. Each protocol module defines a default
authentication module which is used if no `authenticator` parameter is found
from the configuration.

### `authenticator_options`

Option string given to the authenticator module. The value of this parameter
should be a comma-separated list of key-value pairs. See authenticator specific
documentation for more details.

### `sql_mode`

Specify the sql mode for the listener similarly to global `sql_mode` setting.
If both are used this setting will override the global setting for this listener.

# Available Protocols

The protocols supported by MariaDB MaxScale are implemented as external modules
that are loaded dynamically into the MariaDB MaxScale core. They allow MariaDB
MaxScale to communicate in various protocols both on the client side and the
backend side. Each of the protocols can be either a client protocol or a backend
protocol. Client protocols are used for client-MariaDB MaxScale communication
and backend protocols are for MariaDB MaxScale-database communication.

## `MariaDBClient`

This is the implementation of the MySQL protocol that is used by clients of
MariaDB MaxScale to connect to MariaDB MaxScale.

## `MariaDBBackend`

The MariaDBBackend protocol module is the implementation of the protocol that
MariaDB MaxScale uses to connect to the backend MariaDB, MySQL and Percona
Server databases. This implementation is tailored for the MariaDB MaxScale to
MySQL Database traffic and is not a general purpose implementation of the MySQL
protocol.

## `HTTPD`

*Note:* This module is deprecated: use the REST API instead.

This protocol module is currently still under development, it provides a means
to create HTTP connections to MariaDB MaxScale for use by web browsers or
RESTful API clients.

# TLS/SSL encryption

This section describes configuration parameters for both servers and listeners
that control the TLS/SSL encryption method and the various certificate files
involved in it.

To enable TLS/SSL for a listener, you must set the `ssl` parameter to `true`
and provide the three files for `ssl_cert`, `ssl_key` and `ssl_ca_cert`.

To enable TLS/SSL for a server, you must set the `ssl` parameter to `required`
and provide at least the `ssl_ca_cert` parameter. If the backend database server
has certificate verification enabled, the `ssl_cert` and `ssl_key` parameters
must also be defined.

After this, MaxScale connections between the server and/or the client will be
encrypted. Note that the database must also be configured to use TLS/SSL
connections if backend connection encryption is used.

**Note:** MaxScale does not allow mixed use of TLS/SSL and normal connections on
  the same port.

If TLS encryption is enabled for a listener, any unencrypted connections to it
will be rejected. MaxScale does this to improve security by preventing
accidental creation of unencrypted connections.

The separation of secure and insecure connections differs from the MariaDB
server which allows both secure and insecure connections on the same port. As
MaxScale is the gateway through which all connections go, in order to guarantee
a more secure system MaxScale enforces a stricter security policy than what the
server does.

### `ssl`

This enables SSL connections when set to true. The parameter takes a boolean
value and is disabled by default. The parameter also accepts the special values
`required` and `disabled` which were the only supported values before MaxScale
2.3.0.

If enabled, the certificate files mentioned above must also be
supplied. MaxScale connections to will then be encrypted with TLS/SSL.

### `ssl_key`

A string giving a file path that identifies an existing readable file. The file
must be the SSL client private key MaxScale should use. This is a required
parameter for listeners but an optional parameter for servers.

### `ssl_cert`

A string giving a file path that identifies an existing readable file. The file
must be the SSL client certificate MaxScale should use with the server. The
certificate must match the key defined in `ssl_key`. This is a required
parameter for listeners but an optional parameter for servers.

### `ssl_ca_cert`

A string giving a file path that identifies an existing readable file. The file
must be the Certificate Authority (CA) certificate for the CA that signed the
certificate referred to in the previous parameter. It will be used to verify
that the certificate is valid. This is a required parameter for both listeners
and servers. The CA certificate can consist of a certificate chain.

### `ssl_version`

**Note:** It is highly recommended to leave this parameter to the default value
  of _MAX_. This will guarantee that the strongest available encryption is used.
  **Do not change this unless you know what you are doing**.

This parameter controls the level of encryption used. Accepted values are:

 * TLSv10
 * TLSv11
 * TLSv12
 * TLSv13
 * MAX

The default is to use the highest level of encryption available that both the
client and server support. MaxScale supports TLSv1.0, TLSv1.1, TLSv1.2 and
TLSv1.3 depending on the OpenSSL library version.

The `TLSv13` value was added in MaxScale 2.3.15 ([MXS-2762](https://jira.mariadb.org/browse/MXS-2762)).

### `ssl_cert_verify_depth`

The maximum length of the certificate authority chain that will be accepted. The
default value is 9, same as the OpenSSL default. The configured value must be
larger than 0.

### `ssl_verify_peer_certificate`

Peer certificate verification. This functionality is enabled by default.

When this feature is enabled, the certificate sent by the peer is verified
against the configured Certificate Authority. If you are using self-signed
certificates, set `ssl_verify_peer_certificate=false`.

### `ssl_crl`

A string giving a file path that identifies an existing readable file. The file
must be a Certificate Revocation List in the PEM format that defines the revoked
certificates. This parameter is only accepted by services.

#### Example SSL enabled server configuration

```
[server1]
type=server
address=10.131.24.62
port=3306
protocol=MariaDBBackend
ssl=required
ssl_cert=/usr/local/mariadb/maxscale/ssl/crt.max-client.pem
ssl_key=/usr/local/mariadb/maxscale/ssl/key.max-client.pem
ssl_ca_cert=/usr/local/mariadb/maxscale/ssl/crt.ca.maxscale.pem
```

This example configuration requires all connections to this server to be
encrypted with SSL. The paths to the certificate files and the Certificate
Authority file are also provided.

#### Example SSL enabled listener configuration

```
[RW-Split-Listener]
type=listener
service=RW-Split-Router
protocol=MariaDBClient
port=3306
ssl=required
ssl_cert=/usr/local/mariadb/maxscale/ssl/crt.maxscale.pem
ssl_key=/usr/local/mariadb/maxscale/ssl/key.csr.maxscale.pem
ssl_ca_cert=/usr/local/mariadb/maxscale/ssl/crt.ca.maxscale.pem
```

This example configuration requires all connections to be encrypted with
SSL. The paths to the certificate files and the Certificate Authority file are
also provided.

# Module Types

## Routing Modules

The main task of MariaDB MaxScale is to accept database connections from client
applications and route the connections or the statements sent over those
connections to the various services supported by MariaDB MaxScale.

Currently a number of routing modules are available, these are designed for a
range of different needs.

Connection based load balancing:
* [ReadConnRoute](../Routers/ReadConnRoute.md)

Read/Write aware statement based router:
* [ReadWriteSplit](../Routers/ReadWriteSplit.md)

Simple sharding on database level:
* [SchemaRouter](../Routers/SchemaRouter.md)

Binary log server:
* [Binlogrouter](../Routers/Binlogrouter.md)

## Monitor Modules

Monitor modules are used by MariaDB MaxScale to internally monitor the state of
the backend databases in order to set the server flags for each of those
servers. The router modules then use these flags to determine if the particular
server is a suitable destination for routing connections for particular query
classifications. The monitors are run within separate threads of MariaDB
MaxScale and do not affect MariaDB MaxScale's routing performance.

* [MariaDB Monitor](../Monitors/MariaDB-Monitor.md)
* [Galera Monitor](../Monitors/Galera-Monitor.md)

The use of monitors in MaxScale is not absolutely mandatory: it is possible to
run MariaDB MaxScale without a monitor module. In this case an external
monitoring system must the status of each server via MaxCtrl or the REST
API. **Only do this if you know what you are doing.**

## Filter Modules

![image alt text](images/image_10.png)

Filters provide a means to manipulate or process requests as they pass through
MariaDB MaxScale between the client side protocol and the query router. A full
explanation of each filter's functionality can be found in its documentation.

The [Filter Tutorial](../Tutorials/Filter-Tutorial.md) document shows how you
can add a filter to a service and combine multiple filters in one service.

* [Query Log All (QLA) Filter](../Filters/Query-Log-All-Filter.md)
* [Regular Expression Filter](../Filters/Regex-Filter.md)
* [Tee Filter](../Filters/Tee-Filter.md)
* [Top Filter](../Filters/Top-N-Filter.md)
* [Database Firewall Filter](../Filters/Database-Firewall-Filter.md)
* [Query Redirection Filter](../Filters/Named-Server-Filter.md)
* [RabbitMQ Filter](../Filters/RabbitMQ-Filter.md)

# Encrypting Passwords

Passwords stored in the maxscale.cnf file may optionally be encrypted for added security.
This is done by creation of an encryption key on installation of MariaDB MaxScale.
Encryption keys may be created manually by executing the maxkeys utility with the argument
of the filename to store the key. The default location MariaDB MaxScale stores
the keys is `/var/lib/maxscale`. The passwords are encrypted using 256-bit AES CBC encryption.

```
 # Usage: maxkeys [PATH]
maxkeys /var/lib/maxscale/
```

Changing the encryption key for MariaDB MaxScale will invalidate any currently
encrypted keys stored in the maxscale.cnf file.

## Creating Encrypted Passwords

Encrypted passwords are created by executing the maxpasswd command with the location
of the .secrets file and the password you require to encrypt as an argument.

```
# Usage: maxpasswd PATH PASSWORD
maxpasswd /var/lib/maxscale/ MaxScalePw001
61DD955512C39A4A8BC4BB1E5F116705
```

The output of the maxpasswd command is a hexadecimal string, this should be inserted
into the maxscale.cnf file in place of the ordinary, plain text, password.
MariaDB MaxScale will determine this as an encrypted password and automatically decrypt
it before sending it the database server.

```
[Split-Service]
type=service
router=readwritesplit
servers=server1,server2,server3,server4
user=maxscale
password=61DD955512C39A4A8BC4BB1E5F116705
```

# Runtime Configuration Changes

Read the following documents for different methods of altering the MaxScale
configuration at runtime.

* MaxCtrl
  * [`create`](../Reference/MaxCtrl.md#create)
  * [`destroy`](../Reference/MaxCtrl.md#destroy)
  * [`add`](../Reference/MaxCtrl.md#add)
  * [`remove`](../Reference/MaxCtrl.md#remove)
  * [`alter`](../Reference/MaxCtrl.md#alter)

* [REST API](../REST-API/API.md) documentation

All changes to the configuration are persisted as individual configuration files
in `/var/lib/maxscale/maxscale.cnf.d/`. These files are applied after the main
configuration file and all auxiliary configurations have been loaded. This means
that once runtime configurations have been made, they need to be incorporated
into the main configuration files.

## Backing Up Configuration Changes

The combination of configuration files can be done either manually
(e.g. `rsync`) or with the `maxscale --export-config=FILE` command line
option. See `maxscale --help` for more information about how to use the
`--export-config` flag.

For example, to export the current runtime configuration, run the following
command.

```
maxscale --export-config=/tmp/maxscale.cnf.combined
```

This will create the `/tmp/maxscale.cnf.combined` file and write the current
configuration into the it. This allows new MaxScale instances to be easily set
up without requiring copying of all runtime configuration files. The user
executing the command must be able to read all MaxScale configuration files as
well as create and write the provided filename.

# Error Reporting

MariaDB MaxScale is designed to be executed as a service, therefore all error
reports, including configuration errors, are written to the MariaDB MaxScale
error log file. By default, MariaDB MaxScale will log to a file in
`/var/log/maxscale` and the system log.

# Limitations

The current limitations of MaxScale are listed in the [Limitations](../About/Limitations.md) document.

# Troubleshooting

For a list of common problems and their solutions, read the
[MaxScale Troubleshooting](https://mariadb.com/kb/en/maxscale-troubleshooting/)
article on the MariaDB Knowledge Base.

## Authentication

MariaDB uses username, passwords and the client host in order to authenticate a
user, so a typical user would be defined as user X at host Y and would be given
a password to connect. MariaDB MaxScale uses exactly the same rules as MariaDB
when users connect to the MariaDB MaxScale instance, i.e. it will check the
address from which the client is connecting and treat this in exactly the same
way that MariaDB would. MariaDB MaxScale will pull the authentication data from
one of the backend servers (a master server if one is available) and use this to
match the incoming connections. MaxScale assumes that all the backend servers
for a particular service will share the same set of user credentials.

It is important to understand, however, that when MariaDB MaxScale itself makes
connections to the backend servers the backend server will see all connections
as originating from the host that runs MariaDB MaxScale and not the original
host from which the client connected to MariaDB MaxScale. Therefore the backend
servers should be configured to allow connections from the MariaDB MaxScale host
for every user that can connect from any host. Since there is only a single
password within the database server for a given host, this limits the
configuration such that a given user name must have the same password for every
host from which they can connect. These limitations do not apply when
[`proxy_protocol`](#proxy_protocol) is in use.

To clarify, if a user *X* is defined as using password *pass1* from host *A* and
*pass2* from host *B* then there must be an entry in the `user` table for user
*X* from the MariaDB MaxScale host, say *pass1*.

This would result in rows in the user table as follows

Username|Password|Client Host
--------|--------|-----------
   X    |  pass1 | A
   X    |  pass2 | B
   X    |  pass1 | MaxScale

In this case the user *X* would be able to connect to MariaDB MaxScale from host
a giving the password of *pass1*. In addition MariaDB MaxScale would be able to
create connections for this user to the backend servers using the username *X*
and password *pass1*, since the MariaDB MaxScale host is also defined to have
password *pass1*. User *X* would not however be able to connect from host *b*
since they would need to provide the password *pass2* in order to connect to
MariaDB MaxScale, but then MariaDB MaxScale would not be able to connect to the
backends as it would also use the password *pass2* for these connections.

### Wildcard Hosts

Hostname mapping in MariaDB MaxScale works in exactly the same way as for MariaDB,
if the wildcard is used for the host then any host other than the localhost
(127.0.0.1) will match. It is important to consider that the localhost check
will be performed at the MariaDB MaxScale level and at the MariaDB server level.

If MariaDB MaxScale and the databases are on separate hosts there are two
important changes in behavior to consider:

1. Clients running on the same machine as the backend database now may access
the database using the wildcard entry. The localhost check between the client
and MariaDB MaxScale will allow the use of the wildcard, since the client is not
running on the MariaDB MaxScale host. Also the wildcard entry can be used on the
database host as MariaDB MaxScale is making that connection and it is not
running on the same host as the database.

2. Clients running on the same host as MariaDB MaxScale can not access the
database via MariaDB MaxScale using the wildcard entry since the connection to
MariaDB MaxScale will be from the localhost. These clients are able to access
the database directly, as they will use the wildcard entry. This behavior can be
configured with the
[`localhost_match_wildcard_host`](#localhost_match_wildcard_host) option.

If MariaDB MaxScale is running on the same host as one or more of the database
nodes to which it is routing statements then the wildcard host entries can be
used to connect to MariaDB MaxScale but not to connect onwards to the database
running on the same node.

In all these cases the issue may be solved by adding an explicit entry for the
localhost address that has the same password as the wildcard entry. This may be
done using a statement as below for each of the databases that are required:

```
MariaDB [mysql]> GRANT SELECT, INSERT, UPDATE, DELETE, CREATE, DROP ON employee.* 'user1'@'localhost' IDENTIFIED BY 'xxx';
Query OK, 0 rows affected (0.00 sec)
```

## Systemd Watchdog

If MaxScale is running as a systemd service, the systemd Watchdog will be
enabled by default. To configure it, change the `WatchdogSec` option in the
Service section of the maxscale systemd configuration file located in
`/lib/systemd/system/maxscale.service`:

```
WatchdogSec=30s
```

It is not recommended to use a watchdog timeout less than 30 seconds. When
enabled MaxScale will check that all threads are running and notify systemd
with a "keep-alive ping".

Systemd reference: https://www.freedesktop.org/software/systemd/man/systemd.service.html<|MERGE_RESOLUTION|>--- conflicted
+++ resolved
@@ -1484,18 +1484,11 @@
 
 ### `retry_on_failure`
 
-<<<<<<< HEAD
 **Note:** This parameter has been removed and is ignored: do not use
   it. The parameter will be treated as an unknown parameter in the
   MaxScale 2.6 release. The feature was removed because a failure to start
   a service is a serious problem that should be solved by the
   administrator.
-=======
-**Note:** This feature is ignored by MaxScale 2.4 and will be removed in future
-  versions. This is due to the fact that a failure to bind to a network
-  interface is a serious error which should always be investigated and is not
-  related to network outages.
->>>>>>> 9428c31b
 
 The retry_on_failure parameter controls whether MariaDB MaxScale will try to
 restart failed services and accepts a boolean value. This functionality is
@@ -1608,7 +1601,6 @@
 maxctrl alter service MyService retain_last_statements 5
 ```
 
-<<<<<<< HEAD
 ### `connection_keepalive`
 
 Keep idle connections alive by sending pings to backend servers. This feature
@@ -1633,7 +1625,7 @@
 
 If the value of `connection_keepalive` is changed at runtime, the change in the
 value takes effect immediately.
-=======
+
 ### `net_write_timeout`
 
 This parameter controls how long a network write to the client can stay
@@ -1648,7 +1640,6 @@
 versions a value without a unit may be rejected. Note that since the granularity
 of the timeout is seconds, a timeout specified in milliseconds will be rejected,
 even if the duration is longer than a second.
->>>>>>> 9428c31b
 
 ## Server
 
