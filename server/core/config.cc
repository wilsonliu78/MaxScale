--- conflicted
+++ resolved
@@ -291,7 +291,6 @@
 
 const MXS_MODULE_PARAM config_service_params[] =
 {
-<<<<<<< HEAD
     {
         CN_TYPE,
         MXS_MODULE_PARAM_STRING,
@@ -318,7 +317,7 @@
     },
     {
         CN_PASSWORD,    // Not mandatory due to RCAP_TYPE_NO_AUTH
-        MXS_MODULE_PARAM_STRING
+        MXS_MODULE_PARAM_PASSWORD
     },
     {
         CN_ENABLE_ROOT_USER,
@@ -404,32 +403,6 @@
         CN_CLUSTER,
         MXS_MODULE_PARAM_STRING
     },
-=======
-    {CN_TYPE,                          MXS_MODULE_PARAM_STRING, NULL,
-     MXS_MODULE_OPT_REQUIRED},
-    {CN_ROUTER,                        MXS_MODULE_PARAM_STRING, NULL,
-     MXS_MODULE_OPT_REQUIRED},
-    {CN_ROUTER_OPTIONS,                MXS_MODULE_PARAM_STRING},
-    {CN_SERVERS,                       MXS_MODULE_PARAM_STRING},
-    {CN_USER,                          MXS_MODULE_PARAM_STRING},    // Not mandatory due to RCAP_TYPE_NO_AUTH
-    {CN_PASSWORD,                      MXS_MODULE_PARAM_PASSWORD},  // Not mandatory due to RCAP_TYPE_NO_AUTH
-    {"passwd",                         MXS_MODULE_PARAM_PASSWORD},  // Not mandatory due to RCAP_TYPE_NO_AUTH
-    {CN_ENABLE_ROOT_USER,              MXS_MODULE_PARAM_BOOL,   "false"},
-    {CN_MAX_RETRY_INTERVAL,            MXS_MODULE_PARAM_COUNT,  "3600"},
-    {CN_MAX_CONNECTIONS,               MXS_MODULE_PARAM_COUNT,  "0"},
-    {CN_CONNECTION_TIMEOUT,            MXS_MODULE_PARAM_COUNT,  "0"},
-    {CN_AUTH_ALL_SERVERS,              MXS_MODULE_PARAM_BOOL,   "false"},
-    {CN_STRIP_DB_ESC,                  MXS_MODULE_PARAM_BOOL,   "true"},
-    {CN_LOCALHOST_MATCH_WILDCARD_HOST, MXS_MODULE_PARAM_BOOL,   "true"},
-    {CN_VERSION_STRING,                MXS_MODULE_PARAM_STRING},
-    {CN_FILTERS,                       MXS_MODULE_PARAM_STRING},
-    {CN_WEIGHTBY,                      MXS_MODULE_PARAM_STRING},
-    {CN_LOG_AUTH_WARNINGS,             MXS_MODULE_PARAM_BOOL,   "true"},
-    {CN_RETRY_ON_FAILURE,              MXS_MODULE_PARAM_BOOL,   "true"},
-    {CN_SESSION_TRACK_TRX_STATE,       MXS_MODULE_PARAM_BOOL,   "false"},
-    {CN_RETAIN_LAST_STATEMENTS,        MXS_MODULE_PARAM_INT,    "-1"},
-    {CN_SESSION_TRACE,                 MXS_MODULE_PARAM_INT,    "0"},
->>>>>>> a73b1835
     {NULL}
 };
 
@@ -522,7 +495,6 @@
 
 const MXS_MODULE_PARAM config_monitor_params[] =
 {
-<<<<<<< HEAD
     {
         CN_TYPE,
         MXS_MODULE_PARAM_STRING,
@@ -543,7 +515,7 @@
     },
     {
         CN_PASSWORD,
-        MXS_MODULE_PARAM_STRING,
+        MXS_MODULE_PARAM_PASSWORD,
         NULL,
         MXS_MODULE_OPT_REQUIRED
     },
@@ -604,33 +576,6 @@
         "90s",
         MXS_MODULE_OPT_DURATION_S
     },
-=======
-    {CN_TYPE,                      MXS_MODULE_PARAM_STRING,   NULL,
-     MXS_MODULE_OPT_REQUIRED},
-    {CN_MODULE,                    MXS_MODULE_PARAM_STRING,   NULL,
-     MXS_MODULE_OPT_REQUIRED},
-
-    {CN_USER,                      MXS_MODULE_PARAM_STRING,   NULL,
-     MXS_MODULE_OPT_REQUIRED},
-    {CN_PASSWORD,                  MXS_MODULE_PARAM_PASSWORD, NULL,MXS_MODULE_OPT_REQUIRED },
-    {"passwd",                     MXS_MODULE_PARAM_PASSWORD},
-
-    {CN_SERVERS,                   MXS_MODULE_PARAM_STRING},
-    {CN_MONITOR_INTERVAL,          MXS_MODULE_PARAM_COUNT,    "2000"},
-    {CN_BACKEND_CONNECT_TIMEOUT,   MXS_MODULE_PARAM_COUNT,    "3"},
-    {CN_BACKEND_READ_TIMEOUT,      MXS_MODULE_PARAM_COUNT,    "1"},
-    {CN_BACKEND_WRITE_TIMEOUT,     MXS_MODULE_PARAM_COUNT,    "2"},
-    {CN_BACKEND_CONNECT_ATTEMPTS,  MXS_MODULE_PARAM_COUNT,    "1"},
-
-    {CN_JOURNAL_MAX_AGE,           MXS_MODULE_PARAM_COUNT,    "28800"},
-    {CN_DISK_SPACE_THRESHOLD,      MXS_MODULE_PARAM_STRING},
-    {CN_DISK_SPACE_CHECK_INTERVAL, MXS_MODULE_PARAM_COUNT,    "0"},
-
-    {CN_SCRIPT,                    MXS_MODULE_PARAM_STRING},    // Cannot be a path type as
-                                                                // the script may have
-                                                                // parameters
-    {CN_SCRIPT_TIMEOUT,            MXS_MODULE_PARAM_COUNT,    "90"},
->>>>>>> a73b1835
     {
         CN_EVENTS,
         MXS_MODULE_PARAM_ENUM,
@@ -659,7 +604,6 @@
 
 const MXS_MODULE_PARAM config_server_params[] =
 {
-<<<<<<< HEAD
     {
         CN_TYPE,
         MXS_MODULE_PARAM_STRING,
@@ -700,7 +644,7 @@
     },
     {
         CN_MONITORPW,
-        MXS_MODULE_PARAM_STRING
+        MXS_MODULE_PARAM_PASSWORD
     },
     {
         CN_PERSISTPOOLMAX,
@@ -771,37 +715,6 @@
         MXS_MODULE_OPT_ENUM_UNIQUE,
         rank_values
     },
-=======
-    {CN_TYPE,                        MXS_MODULE_PARAM_STRING, NULL,
-     MXS_MODULE_OPT_REQUIRED},
-    {CN_ADDRESS,                     MXS_MODULE_PARAM_STRING, NULL,
-     MXS_MODULE_OPT_REQUIRED},
-    {CN_PROTOCOL,                    MXS_MODULE_PARAM_STRING, NULL,
-     MXS_MODULE_OPT_REQUIRED},
-    {CN_PORT,                        MXS_MODULE_PARAM_COUNT,  "3306"},
-    {CN_EXTRA_PORT,                  MXS_MODULE_PARAM_COUNT,  "0"},
-    {CN_AUTHENTICATOR,               MXS_MODULE_PARAM_STRING},
-    {CN_MONITORUSER,                 MXS_MODULE_PARAM_STRING},
-    {CN_MONITORPW,                   MXS_MODULE_PARAM_PASSWORD},
-    {CN_PERSISTPOOLMAX,              MXS_MODULE_PARAM_COUNT,  "0"},
-    {CN_PERSISTMAXTIME,              MXS_MODULE_PARAM_COUNT,  "0"},
-    {CN_PROXY_PROTOCOL,              MXS_MODULE_PARAM_BOOL,   "false"},
-    {CN_SSL,                         MXS_MODULE_PARAM_ENUM,   "false",
-     MXS_MODULE_OPT_ENUM_UNIQUE,
-     ssl_values},
-    {CN_SSL_CERT,                    MXS_MODULE_PARAM_PATH,   NULL,
-     MXS_MODULE_OPT_PATH_R_OK},
-    {CN_SSL_KEY,                     MXS_MODULE_PARAM_PATH,   NULL,
-     MXS_MODULE_OPT_PATH_R_OK},
-    {CN_SSL_CA_CERT,                 MXS_MODULE_PARAM_PATH,   NULL,
-     MXS_MODULE_OPT_PATH_R_OK},
-    {CN_SSL_VERSION,                 MXS_MODULE_PARAM_ENUM,   "MAX",
-     MXS_MODULE_OPT_ENUM_UNIQUE,
-     ssl_version_values},
-    {CN_SSL_CERT_VERIFY_DEPTH,       MXS_MODULE_PARAM_COUNT,  "9"},
-    {CN_SSL_VERIFY_PEER_CERTIFICATE, MXS_MODULE_PARAM_BOOL,   "true"},
-    {CN_DISK_SPACE_THRESHOLD,        MXS_MODULE_PARAM_STRING},
->>>>>>> a73b1835
     {NULL}
 };
 
