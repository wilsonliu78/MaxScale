/*
 * This file is distributed as part of the MariaDB Corporation MaxScale.  It is free
 * software: you can redistribute it and/or modify it under the terms of the
 * GNU General Public License as published by the Free Software Foundation,
 * version 2.
 *
 * This program is distributed in the hope that it will be useful, but WITHOUT
 * ANY WARRANTY; without even the implied warranty of MERCHANTABILITY or FITNESS
 * FOR A PARTICULAR PURPOSE.  See the GNU General Public License for more
 * details.
 *
 * You should have received a copy of the GNU General Public License along with
 * this program; if not, write to the Free Software Foundation, Inc., 51
 * Franklin Street, Fifth Floor, Boston, MA 02110-1301 USA.
 *
 * Copyright MariaDB Corporation Ab 2013-2014
 */

/**
 * @file maxkeys.c  - Create the random encryption keys for maxscale
 *
 * @verbatim
 * Revision History
 *
 * Date		Who		Description
 * 24/07/13	Mark Riddoch	Initial implementation
 *
 * @endverbatim
 */
#include	<stdio.h>
#include	<secrets.h>
#include <skygw_utils.h>
#include <log_manager.h>
#include <gwdirs.h>
int main(int argc, char **argv)
{
    int arg_count = 6;
    char *home;
    char** arg_vector;
    int rval = 0;

	if (argc != 2)
	{
		fprintf(stderr, "Usage: %s <filename>\n", argv[0]);
		return 1;
	}

	arg_vector = malloc(sizeof(char*)*(arg_count + 1));

	if(arg_vector == NULL)
	{
	    fprintf(stderr,"Error: Memory allocation failed.\n");
	    return 1;
	}

<<<<<<< HEAD
	arg_vector[0] = "logmanager";
	arg_vector[1] = "-j";

	if ((home = getenv("MAXSCALE_HOME")) != NULL)
	{
	    arg_vector[2] = (char*)malloc((strlen(home) + strlen("/log"))*sizeof(char));
	    sprintf(arg_vector[2],"%s/log",home);
	}
	else
=======
	if(access("/var/log/maxscale/maxkeys/",F_OK) != 0)
>>>>>>> 04aaaea7
	{
            if(mkdir("/var/log/maxscale/maxkeys/",0777) == -1)
            {
		if(errno != EEXIST)
		{
		    fprintf(stderr,"Error: %d - %s",errno,strerror(errno));
		    return 1;
		}
            }
	}
<<<<<<< HEAD
    arg_vector[3] = "-o";
    arg_vector[4] = "-l";
    arg_vector[5] = "LOGFILE_ERROR";
	arg_vector[6] = NULL;
=======
	arg_vector[0] = strdup("logmanager");
	arg_vector[1] = strdup("-j");
	arg_vector[2] = strdup("/var/log/maxscale/maxkeys");
	arg_vector[3] = NULL;
>>>>>>> 04aaaea7
	skygw_logmanager_init(arg_count,arg_vector);
	free(arg_vector[2]);
	free(arg_vector);
	

	if (secrets_writeKeys(argv[1]))
	{
		fprintf(stderr, "Failed to encode the password\n");
		rval = 1;
	}

	skygw_log_sync_all();
	skygw_logmanager_done();

    return rval;
}<|MERGE_RESOLUTION|>--- conflicted
+++ resolved
@@ -53,19 +53,7 @@
 	    return 1;
 	}
 
-<<<<<<< HEAD
-	arg_vector[0] = "logmanager";
-	arg_vector[1] = "-j";
-
-	if ((home = getenv("MAXSCALE_HOME")) != NULL)
-	{
-	    arg_vector[2] = (char*)malloc((strlen(home) + strlen("/log"))*sizeof(char));
-	    sprintf(arg_vector[2],"%s/log",home);
-	}
-	else
-=======
 	if(access("/var/log/maxscale/maxkeys/",F_OK) != 0)
->>>>>>> 04aaaea7
 	{
             if(mkdir("/var/log/maxscale/maxkeys/",0777) == -1)
             {
@@ -76,17 +64,10 @@
 		}
             }
 	}
-<<<<<<< HEAD
-    arg_vector[3] = "-o";
-    arg_vector[4] = "-l";
-    arg_vector[5] = "LOGFILE_ERROR";
-	arg_vector[6] = NULL;
-=======
 	arg_vector[0] = strdup("logmanager");
 	arg_vector[1] = strdup("-j");
 	arg_vector[2] = strdup("/var/log/maxscale/maxkeys");
 	arg_vector[3] = NULL;
->>>>>>> 04aaaea7
 	skygw_logmanager_init(arg_count,arg_vector);
 	free(arg_vector[2]);
 	free(arg_vector);
