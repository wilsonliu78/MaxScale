--- conflicted
+++ resolved
@@ -2224,15 +2224,9 @@
         /* The current server is not running. Clear some of the bits. User-set bits and some long-term bits
          * can stay. */
         server->clear_status(MonitorServer::SERVER_DOWN_CLEAR_BITS);
-<<<<<<< HEAD
         m_serverlock.set_status(ServerLock::Status::UNKNOWN);
 
-        auto conn_errno = mysql_errno(mon_srv->con);
-        if (conn_errno == ER_ACCESS_DENIED_ERROR || conn_errno == ER_ACCESS_DENIED_NO_PASSWORD_ERROR)
-=======
-
         if (conn_status == ConnectResult::ACCESS_DENIED)
->>>>>>> 4a5293eb
         {
             server->set_status(SERVER_AUTH_ERROR);
         }
