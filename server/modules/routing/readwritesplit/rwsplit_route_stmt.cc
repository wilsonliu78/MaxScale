/*
 * Copyright (c) 2016 MariaDB Corporation Ab
 *
 * Use of this software is governed by the Business Source License included
 * in the LICENSE.TXT file and at www.mariadb.com/bsl11.
 *
 * Change Date: 2020-01-01
 *
 * On the date above, in accordance with the Business Source License, use
 * of this software will be governed by version 2 or later of the General
 * Public License.
 */

#include "readwritesplit.hh"
#include "rwsplitsession.hh"

#include <stdint.h>
#include <stdlib.h>
#include <string.h>
#include <strings.h>

#include <maxscale/alloc.h>
#include <maxscale/clock.h>
#include <maxscale/modutil.h>
#include <maxscale/modutil.hh>
#include <maxscale/router.h>
#include <maxscale/server.h>
#include <maxscale/session_command.hh>
#include <maxscale/utils.hh>

using namespace maxscale;

/**
 * The functions that support the routing of queries to back end
 * servers. All the functions in this module are internal to the read
 * write split router, and not intended to be called from anywhere else.
 */

extern int (*criteria_cmpfun[LAST_CRITERIA])(const SRWBackend&, const SRWBackend&);

/**
 * Find out which of the two backend servers has smaller value for select
 * criteria property.
 *
 * @param cand  previously selected candidate
 * @param new   challenger
 * @param sc    select criteria
 *
 * @return pointer to backend reference of that backend server which has smaller
 * value in selection criteria. If either reference pointer is NULL then the
 * other reference pointer value is returned.
 */
static SRWBackend compare_backends(SRWBackend a, SRWBackend b, select_criteria_t sc)
{
    int (*p)(const SRWBackend&, const SRWBackend&) = criteria_cmpfun[sc];

    if (!a)
    {
        return b;
    }
    else if (!b)
    {
        return a;
    }

    return p(a, b) <= 0 ? a : b;
}

void RWSplitSession::handle_connection_keepalive(SRWBackend& target)
{
    ss_dassert(target);
    ss_debug(int nserv = 0);
    /** Each heartbeat is 1/10th of a second */
    int keepalive = m_config.connection_keepalive * 10;

    for (auto it = m_backends.begin(); it != m_backends.end(); it++)
    {
        SRWBackend backend = *it;

        if (backend->in_use() && backend != target && !backend->is_waiting_result())
        {
            ss_debug(nserv++);
            int diff = mxs_clock() - backend->dcb()->last_read;

            if (diff > keepalive)
            {
                MXS_INFO("Pinging %s, idle for %ld seconds",
                         backend->name(), MXS_CLOCK_TO_SEC(diff));
                modutil_ignorable_ping(backend->dcb());
            }
        }
    }

    ss_dassert(nserv < m_nbackends);
}

bool RWSplitSession::prepare_target(SRWBackend& target, route_target_t route_target)
{
    bool rval = true;

    // Check if we need to connect to the server in order to use it
    if (!target->in_use())
    {
        ss_dassert(target->can_connect() && can_recover_servers());
        ss_dassert(!TARGET_IS_MASTER(route_target) || m_config.master_reconnection);
        rval = target->connect(m_client->session, &m_sescmd_list);
    }

    return rval;
}

void RWSplitSession::retry_query(GWBUF* querybuf, int delay)
{
    ss_dassert(querybuf);
    // Try to route the query again later
    MXS_SESSION* session = m_client->session;
    session_delay_routing(session, router_as_downstream(session), querybuf, delay);
    ++m_retry_duration;
}

namespace
{

void replace_binary_ps_id(GWBUF* buffer, uint32_t id)
{
    uint8_t* ptr = GWBUF_DATA(buffer) + MYSQL_PS_ID_OFFSET;
    gw_mysql_set_byte4(ptr, id);
}

}

/**
 * Routing function. Find out query type, backend type, and target DCB(s).
 * Then route query to found target(s).
 * @param querybuf  GWBUF including the query
 *
 * @return true if routing succeed or if it failed due to unsupported query.
 * false if backend failure was encountered.
 */
bool RWSplitSession::route_single_stmt(GWBUF *querybuf)
{
    bool succp = false;

    const QueryClassifier::RouteInfo& info = m_qc.current_route_info();
    uint32_t stmt_id = info.stmt_id();
    uint8_t command = info.command();
    uint32_t qtype = info.type_mask();
    route_target_t route_target = info.target();
    bool not_locked_to_master = !is_locked_to_master();

    if (not_locked_to_master && mxs_mysql_is_ps_command(command))
    {
        /** Replace the client statement ID with our internal one only if the
         * target node is not the current master */
        replace_binary_ps_id(querybuf, stmt_id);
    }

    SRWBackend target;

    if (TARGET_IS_ALL(route_target))
    {
        succp = handle_target_is_all(route_target, querybuf, command, qtype);
    }
    else
    {
        // If delayed query retry is enabled, we need to store the current statement
        bool store_stmt = m_config.delayed_retry;

        if (m_qc.large_query())
        {
            /** We're processing a large query that's split across multiple packets.
             * Route it to the same backend where we routed the previous packet. */
            ss_dassert(m_prev_target);
            target = m_prev_target;
            succp = true;
        }
        else if (TARGET_IS_NAMED_SERVER(route_target) || TARGET_IS_RLAG_MAX(route_target))
        {
            /**
             * There is a hint which either names the target backend or
             * hint which sets maximum allowed replication lag for the
             * backend.
             */
            if ((target = handle_hinted_target(querybuf, route_target)))
            {
                succp = true;
            }
        }
        else if (TARGET_IS_SLAVE(route_target))
        {
            if ((target = handle_slave_is_target(command, stmt_id)))
            {
                succp = true;

                if (m_config.retry_failed_reads &&
                    (command == MXS_COM_QUERY || command == MXS_COM_STMT_EXECUTE))
                {
                    // Only commands that can contain an SQL statement should be stored
                    store_stmt = true;
                }
            }
        }
        else if (TARGET_IS_MASTER(route_target))
        {
            succp = handle_master_is_target(&target);

            if (!m_config.strict_multi_stmt &&
                !m_config.strict_sp_calls &&
                m_target_node == m_current_master)
            {
                /** Reset the forced node as we're in relaxed multi-statement mode */
                m_target_node.reset();
            }
        }

        if (succp && target)
        {
            // We have a valid target, reset retry duration
            m_retry_duration = 0;

            if (!prepare_target(target, route_target))
            {
                // The connection to target was down and we failed to reconnect
                succp = false;
            }
            else if (target->has_session_commands())
            {
                // We need to wait until the session commands are executed
                m_expected_responses++;
                m_query_queue = gwbuf_append(m_query_queue, gwbuf_clone(querybuf));
            }
            else
            {
                // Target server was found and is in the correct state
                succp = handle_got_target(querybuf, target, store_stmt);

                if (succp && command == MXS_COM_STMT_EXECUTE && not_locked_to_master)
                {
                    /** Track the targets of the COM_STMT_EXECUTE statements. This
                     * information is used to route all COM_STMT_FETCH commands
                     * to the same server where the COM_STMT_EXECUTE was done. */
                    m_exec_map[stmt_id] = target;
                    MXS_INFO("COM_STMT_EXECUTE on %s: %s", target->name(), target->uri());
                }
            }
        }
        else if (can_retry_query() || m_is_replay_active)
        {
            retry_query(gwbuf_clone(querybuf));
            succp = true;

            MXS_INFO("Delaying routing: %s", extract_sql(querybuf).c_str());
        }
    }

    if (succp && m_router->config().connection_keepalive &&
        (TARGET_IS_SLAVE(route_target) || TARGET_IS_MASTER(route_target)))
    {
        handle_connection_keepalive(target);
    }

    return succp;
}

/**
 * Purge session command history
 *
 * @param sescmd Executed session command
 */
void RWSplitSession::purge_history(mxs::SSessionCommand& sescmd)
{
    /**
     * We can try to purge duplicate text protocol session commands. This
     * makes the history size smaller but at the cost of being able to handle
     * the more complex user variable modifications. To keep the best of both
     * worlds, keeping the first and last copy of each command should be
     * an adequate compromise. This way executing the following SQL will still
     * produce the correct result.
     *
     * USE test;
     * SET @myvar = (SELECT COUNT(*) FROM t1);
     * USE test;
     *
     * Another option would be to keep the first session command but that would
     * require more work to be done in the session command response processing.
     * This would be a better alternative but the gain might not be optimal.
     */

    // As the PS handles map to explicit IDs, we must retain all COM_STMT_PREPARE commands
    if (sescmd->get_command() != MXS_COM_STMT_PREPARE)
    {
        auto first = std::find_if(m_sescmd_list.begin(), m_sescmd_list.end(),
                                  mxs::equal_pointees(sescmd));

        if (first != m_sescmd_list.end())
        {
            // We have at least one of these commands. See if we have a second one
            auto second = std::find_if(std::next(first), m_sescmd_list.end(),
                                       mxs::equal_pointees(sescmd));

            if (second != m_sescmd_list.end())
            {
                // We have a total of three commands, remove the middle one
                auto old_cmd = *second;
                m_sescmd_responses.erase(old_cmd->get_position());
                m_sescmd_list.erase(second);
            }
        }
    }
}

void RWSplitSession::continue_large_session_write(GWBUF *querybuf, uint32_t type)
{
    for (auto it = m_backends.begin(); it != m_backends.end(); it++)
    {
        SRWBackend& backend = *it;

        if (backend->in_use())
        {
            backend->continue_session_command(gwbuf_clone(querybuf));
        }
    }
}

/**
 * Execute in backends used by current router session.
 * Save session variable commands to router session property
 * struct. Thus, they can be replayed in backends which are
 * started and joined later.
 *
 * Suppress redundant OK packets sent by backends.
 *
 * The first OK packet is replied to the client.
 *
 * @param querybuf      GWBUF including the query to be routed
 * @param inst          Router instance
 * @param packet_type       Type of MySQL packet
 * @param qtype         Query type from query_classifier
 *
 * @return True if at least one backend is used and routing succeed to all
 * backends being used, otherwise false.
 *
 */
bool RWSplitSession::route_session_write(GWBUF *querybuf, uint8_t command, uint32_t type)
{
    /** The SessionCommand takes ownership of the buffer */
    uint64_t id = m_sescmd_count++;
    mxs::SSessionCommand sescmd(new mxs::SessionCommand(querybuf, id));
    bool expecting_response = mxs_mysql_command_will_respond(command);
    int nsucc = 0;
    uint64_t lowest_pos = id;
    gwbuf_set_type(querybuf, GWBUF_TYPE_COLLECT_RESULT);

    if (qc_query_is_type(type, QUERY_TYPE_PREPARE_NAMED_STMT) ||
        qc_query_is_type(type, QUERY_TYPE_PREPARE_STMT))
    {
<<<<<<< HEAD
        gwbuf_set_type(querybuf, GWBUF_TYPE_COLLECT_RESULT);
        m_qc.ps_store(querybuf, id);
=======
        rses->ps_manager.store(querybuf, id);
>>>>>>> 3cb389a3
    }

    MXS_INFO("Session write, routing to all servers.");

    for (auto it = m_backends.begin(); it != m_backends.end(); it++)
    {
        SRWBackend& backend = *it;

        if (backend->in_use())
        {
            backend->append_session_command(sescmd);

            uint64_t current_pos = backend->next_session_command()->get_position();

            if (current_pos < lowest_pos)
            {
                lowest_pos = current_pos;
            }

            if (backend->execute_session_command())
            {
                nsucc += 1;
                atomic_add_uint64(&backend->server()->stats.packets, 1);

                if (expecting_response)
                {
                    m_expected_responses++;
                }

                MXS_INFO("Route query to %s: %s \t%s",
                         backend->is_master() ? "master" : "slave",
                         backend->name(), backend->uri());
            }
            else
            {
                MXS_ERROR("Failed to execute session command in %s (%s)",
                          backend->name(),backend->uri());
            }
        }
    }

    if (m_config.max_sescmd_history > 0 && m_sescmd_list.size() >= m_config.max_sescmd_history)
    {
        static bool warn_history_exceeded = true;
        if (warn_history_exceeded)
        {
            MXS_WARNING("Router session exceeded session command history limit. "
                        "Server reconnection is disabled and only servers with "
                        "consistent session state are used for the duration of"
                        "the session. To disable this warning and the session "
                        "command history, add `disable_sescmd_history=true` to "
                        "service '%s'. To increase the limit (currently %lu), add "
                        "`max_sescmd_history` to the same service and increase the value.",
                        m_router->service()->name, m_config.max_sescmd_history);
            warn_history_exceeded = false;
        }

        m_config.disable_sescmd_history = true;
        m_config.max_sescmd_history = 0;
        m_sescmd_list.clear();
    }

    if (m_config.disable_sescmd_history)
    {
        /** Prune stored responses */
        ResponseMap::iterator it = m_sescmd_responses.lower_bound(lowest_pos);

        if (it != m_sescmd_responses.end())
        {
            m_sescmd_responses.erase(m_sescmd_responses.begin(), it);
        }
    }
    else
    {
        purge_history(sescmd);
        m_sescmd_list.push_back(sescmd);
    }

    if (nsucc)
    {
        m_sent_sescmd = id;

        if (!expecting_response)
        {
            /** The command doesn't generate a response so we increment the
             * completed session command count */
            m_recv_sescmd++;
        }
    }

    return nsucc;
}

/**
 * Check if replication lag is below acceptable levels
 */
static inline bool rpl_lag_is_ok(SRWBackend& backend, int max_rlag)
{
    return max_rlag == MAX_RLAG_UNDEFINED ||
           (backend->server()->rlag != MAX_RLAG_NOT_AVAILABLE &&
            backend->server()->rlag <= max_rlag);
}

SRWBackend RWSplitSession::get_hinted_backend(char *name)
{
    SRWBackend rval;

    for (auto it = m_backends.begin(); it != m_backends.end(); it++)
    {
        auto& backend = *it;

        /** The server must be a valid slave, relay server, or master */
        if ((backend->in_use() || (can_recover_servers() && backend->can_connect())) &&
            strcasecmp(name, backend->name()) == 0 &&
            (backend->is_slave() || backend->is_relay() || backend->is_master()))
        {
            rval = backend;
            break;
        }
    }

    return rval;
}

SRWBackend RWSplitSession::get_slave_backend(int max_rlag)
{
    SRWBackend rval;
    auto counts = get_slave_counts(m_backends, m_current_master);

    for (auto it = m_backends.begin(); it != m_backends.end(); it++)
    {
        auto& backend = *it;

        if ((backend->is_master() || backend->is_slave()) && // Either a master or a slave
            rpl_lag_is_ok(backend, max_rlag)) // Not lagging too much
        {
            if (backend->in_use() || (can_recover_servers() && backend->can_connect()))
            {
                if (!rval)
                {
                    // No previous candidate, accept any valid server (includes master)
                    if ((backend->is_master() && backend == m_current_master) ||
                        backend->is_slave())
                    {
                        rval = backend;
                    }
                }
                else if (backend->in_use() || counts.second < m_router->max_slave_count())
                {
                    if (!m_config.master_accept_reads && rval->is_master())
                    {
                        // Pick slaves over masters with master_accept_reads=false
                        rval = backend;
                    }
                    else
                    {
                        // Compare the two servers and pick the best one
                        rval = compare_backends(rval, backend, m_config.slave_selection_criteria);
                    }
                }
            }
        }
    }

    return rval;
}

SRWBackend RWSplitSession::get_master_backend()
{
    SRWBackend rval;
    /** get root master from available servers */
    SRWBackend master = get_root_master(m_backends);

    if (master)
    {
        if (master->in_use() || (m_config.master_reconnection && master->can_connect()))
        {
            if (master->is_master())
            {
                rval = master;
            }
            else
            {
                MXS_ERROR("Server '%s' does not have the master state and "
                          "can't be chosen as the master.", master->name());
            }
        }
        else
        {
            MXS_ERROR("Server '%s' is not in use and can't be chosen as the master.",
                      master->name());
        }
    }

    return rval;
}

/**
 * Provide the router with a reference to a suitable backend
 *
 * @param rses     Pointer to router client session
 * @param btype    Backend type
 * @param name     Name of the backend which is primarily searched. May be NULL.
 * @param max_rlag Maximum replication lag
 * @param target   The target backend
 *
 * @return True if a backend was found
 */
SRWBackend RWSplitSession::get_target_backend(backend_type_t btype,
                                              char *name, int max_rlag)
{
    /** Check whether using target_node as target SLAVE */
    if (m_target_node && session_trx_is_read_only(m_client->session))
    {
        MXS_DEBUG("In READ ONLY transaction, using server '%s'", m_target_node->name());
        return m_target_node;
    }

    SRWBackend rval;

    if (name) /*< Choose backend by name from a hint */
    {
        ss_dassert(btype != BE_MASTER);
        btype = BE_SLAVE;
        rval = get_hinted_backend(name);
    }

    else if (btype == BE_SLAVE)
    {
        rval = get_slave_backend(max_rlag);
    }
    else if (btype == BE_MASTER)
    {
        rval = get_master_backend();
    }

    return rval;
}

/**
 * @brief Get the maximum replication lag for this router
 *
 * @param   rses    Router client session
 * @return  Replication lag from configuration or very large number
 */
int RWSplitSession::get_max_replication_lag()
{
    int conf_max_rlag;

    /** if there is no configured value, then longest possible int is used */
    if (m_config.max_slave_replication_lag > 0)
    {
        conf_max_rlag = m_config.max_slave_replication_lag;
    }
    else
    {
        conf_max_rlag = ~(1 << 31);
    }

    return conf_max_rlag;
}

/**
 * @brief Handle hinted target query
 *
 * One of the possible types of handling required when a request is routed
 *
 *  @param ses          Router session
 *  @param querybuf     Buffer containing query to be routed
 *  @param route_target Target for the query
 *  @param target_dcb   DCB for the target server
 *
 *  @return bool - true if succeeded, false otherwise
 */
SRWBackend RWSplitSession::handle_hinted_target(GWBUF *querybuf, route_target_t route_target)
{
    char *named_server = NULL;
    int rlag_max = MAX_RLAG_UNDEFINED;

    HINT* hint = querybuf->hint;

    while (hint != NULL)
    {
        if (hint->type == HINT_ROUTE_TO_NAMED_SERVER)
        {
            /**
             * Set the name of searched
             * backend server.
             */
            named_server = (char*)hint->data;
            MXS_INFO("Hint: route to server '%s'", named_server);
        }
        else if (hint->type == HINT_PARAMETER &&
                 (strncasecmp((char *)hint->data, "max_slave_replication_lag",
                              strlen("max_slave_replication_lag")) == 0))
        {
            int val = (int)strtol((char *)hint->value, (char **)NULL, 10);

            if (val != 0 || errno == 0)
            {
                /** Set max. acceptable replication lag value for backend srv */
                rlag_max = val;
                MXS_INFO("Hint: max_slave_replication_lag=%d", rlag_max);
            }
        }
        hint = hint->next;
    } /*< while */

    if (rlag_max == MAX_RLAG_UNDEFINED) /*< no rlag max hint, use config */
    {
        rlag_max = get_max_replication_lag();
    }

    /** target may be master or slave */
    backend_type_t btype = route_target & TARGET_SLAVE ? BE_SLAVE : BE_MASTER;

    /**
     * Search backend server by name or replication lag.
     * If it fails, then try to find valid slave or master.
     */
    SRWBackend target = get_target_backend(btype, named_server, rlag_max);

    if (!target)
    {
        if (TARGET_IS_NAMED_SERVER(route_target))
        {
            MXS_INFO("Was supposed to route to named server "
                     "%s but couldn't find the server in a "
                     "suitable state.", named_server);
        }
        else if (TARGET_IS_RLAG_MAX(route_target))
        {
            MXS_INFO("Was supposed to route to server with "
                     "replication lag at most %d but couldn't "
                     "find such a slave.", rlag_max);
        }
    }

    return target;
}

/**
 * Handle slave target type
 *
 * @param cmd     Command being executed
 * @param stmt_id Prepared statement ID
 *
 * @return The target backend if one was found
 */
SRWBackend RWSplitSession::handle_slave_is_target(uint8_t cmd, uint32_t stmt_id)
{
    int rlag_max = get_max_replication_lag();
    SRWBackend target;

    if (cmd == MXS_COM_STMT_FETCH)
    {
        /** The COM_STMT_FETCH must be executed on the same server as the
         * COM_STMT_EXECUTE was executed on */
        ExecMap::iterator it = m_exec_map.find(stmt_id);

        if (it != m_exec_map.end())
        {
            target = it->second;
            MXS_INFO("COM_STMT_FETCH on %s (%s)", target->name(), target->uri());
        }
        else
        {
            MXS_WARNING("Unknown statement ID %u used in COM_STMT_FETCH", stmt_id);
        }
    }

    if (!target)
    {
        target = get_target_backend(BE_SLAVE, NULL, rlag_max);
    }

    if (target)
    {
        atomic_add_uint64(&m_router->stats().n_slave, 1);
    }
    else
    {
        MXS_INFO("Was supposed to route to slave but finding suitable one failed.");
    }

    return target;
}

/**
 * @brief Log master write failure
 */
void RWSplitSession::log_master_routing_failure(bool found,
                                                SRWBackend& old_master,
                                                SRWBackend& curr_master)
{
    /** Both backends should either be empty, not connected or the DCB should
     * be a backend (the last check is slightly redundant). */
    ss_dassert(!old_master || !old_master->in_use() || old_master->dcb()->dcb_role == DCB_ROLE_BACKEND_HANDLER);
    ss_dassert(!curr_master || !curr_master->in_use() ||
               curr_master->dcb()->dcb_role == DCB_ROLE_BACKEND_HANDLER);
    char errmsg[MAX_SERVER_ADDRESS_LEN * 2 + 100]; // Extra space for error message

    if (!found)
    {
        sprintf(errmsg, "Could not find a valid master connection");
    }
    else if (old_master && curr_master && old_master->in_use())
    {
        /** We found a master but it's not the same connection */
        ss_dassert(old_master != curr_master);
        sprintf(errmsg, "Master server changed from '%s' to '%s'",
                old_master->name(), curr_master->name());
    }
    else if (old_master && old_master->in_use())
    {
        // TODO: Figure out if this is an impossible situation
        ss_dassert(!curr_master);
        /** We have an original master connection but we couldn't find it */
        sprintf(errmsg, "The connection to master server '%s' is not available",
                old_master->name());
    }
    else
    {
        /** We never had a master connection, the session must be in read-only mode */
        if (m_config.master_failure_mode != RW_FAIL_INSTANTLY)
        {
            sprintf(errmsg, "Session is in read-only mode because it was created "
                    "when no master was available");
        }
        else
        {
            ss_dassert(old_master && !old_master->in_use());
            sprintf(errmsg, "Was supposed to route to master but the master connection is %s",
                    old_master->is_closed() ? "closed" : "not in a suitable state");
            ss_dassert(old_master->is_closed());
        }
    }

    MXS_WARNING("[%s] Write query received from %s@%s. %s. Closing client connection.",
                m_router->service()->name, m_client->user,
                m_client->remote, errmsg);
}

bool RWSplitSession::should_replace_master(SRWBackend& target)
{
    return m_config.master_reconnection &&
           // We have a target server and it's not the current master
           target && target != m_current_master &&
           // We are not inside a transaction (also checks for autocommit=1)
           (!session_trx_is_active(m_client->session) || m_is_replay_active) &&
           // We are not locked to the old master
           !is_locked_to_master();
}

void RWSplitSession::replace_master(SRWBackend& target)
{
    m_current_master = target;

    m_qc.master_replaced();
}

/**
 * @brief Handle master is the target
 *
 * One of the possible types of handling required when a request is routed
 *
 *  @param inst         Router instance
 *  @param ses          Router session
 *  @param target_dcb   DCB for the target server
 *
 *  @return bool - true if succeeded, false otherwise
 */
bool RWSplitSession::handle_master_is_target(SRWBackend* dest)
{
    SRWBackend target = get_target_backend(BE_MASTER, NULL, MAX_RLAG_UNDEFINED);
    bool succp = true;

    if (should_replace_master(target))
    {
        MXS_INFO("Replacing old master '%s' with new master '%s'", m_current_master ?
                 m_current_master->name() : "<no previous master>", target->name());
        replace_master(target);
    }

    if (target && target == m_current_master)
    {
        atomic_add_uint64(&m_router->stats().n_master, 1);
    }
    else
    {
        succp = false;
        /** The original master is not available, we can't route the write */
        if (m_config.master_failure_mode == RW_ERROR_ON_WRITE)
        {
            succp = send_readonly_error(m_client);

            if (m_current_master && m_current_master->in_use())
            {
                m_current_master->close();
            }
        }
        else if (!can_retry_query())
        {
            log_master_routing_failure(succp, m_current_master, target);
        }
    }

    *dest = target;
    return succp;
}

/*
 * Add a wait gitd query in front of user's query to achive causal read;
 *
 * @param inst   RWSplit
 * @param rses   RWSplitSession
 * @param server SERVER
 * @param origin origin send buffer
 * @return       A new buffer contains wait statement and origin query
 */
GWBUF* RWSplitSession::add_prefix_wait_gtid(SERVER *server, GWBUF *origin)
{

    /**
     * Pack wait function and client query into a multistatments will save a round trip latency,
     * and prevent the client query being executed on timeout.
     * For example:
     * SET @maxscale_secret_variable=(SELECT CASE WHEN MASTER_GTID_WAIT('232-1-1', 10) = 0
     * THEN 1 ELSE (SELECT 1 FROM INFORMATION_SCHEMA.ENGINES) END); SELECT * FROM `city`;
     * when MASTER_GTID_WAIT('232-1-1', 0.05) == 1 (timeout), it will return
     * an error, and SELECT * FROM `city` will not be executed, then we can retry
     * on master;
     **/

    GWBUF* rval = origin;
    const char* wait_func = (server->server_type == SERVER_TYPE_MARIADB) ?
                            MARIADB_WAIT_GTID_FUNC : MYSQL_WAIT_GTID_FUNC;
    const char *gtid_wait_timeout = m_router->config().causal_read_timeout.c_str();
    const char *gtid_position = m_gtid_pos.c_str();

    /* Create a new buffer to store prefix sql */
    size_t prefix_len = strlen(gtid_wait_stmt) + strlen(gtid_position) +
                        strlen(gtid_wait_timeout) + strlen(wait_func);

    // Only do the replacement if it fits into one packet
    if (gwbuf_length(origin) + prefix_len < GW_MYSQL_MAX_PACKET_LEN + MYSQL_HEADER_LEN)
    {
        char prefix_sql[prefix_len];
        snprintf(prefix_sql, prefix_len, gtid_wait_stmt, wait_func, gtid_position, gtid_wait_timeout);
        GWBUF *prefix_buff = modutil_create_query(prefix_sql);

        /* Trim origin to sql, Append origin buffer to the prefix buffer */
        uint8_t header[MYSQL_HEADER_LEN];
        gwbuf_copy_data(origin, 0, MYSQL_HEADER_LEN, header);
        /* Command length = 1 */
        size_t origin_sql_len = MYSQL_GET_PAYLOAD_LEN(header) - 1;
        /* Trim mysql header and command */
        origin = gwbuf_consume(origin, MYSQL_HEADER_LEN + 1);
        rval = gwbuf_append(prefix_buff, origin);

        /* Modify totol length: Prefix sql len + origin sql len + command len */
        size_t new_payload_len = strlen(prefix_sql) + origin_sql_len + 1;
        gw_mysql_set_byte3(GWBUF_DATA(rval), new_payload_len);
    }

    return rval;
}

/**
 * @brief Handle writing to a target server
 *
 *  @return True on success
 */
bool RWSplitSession::handle_got_target(GWBUF* querybuf, SRWBackend& target, bool store)
{
    ss_dassert(target->in_use());
    /**
     * If the transaction is READ ONLY set forced_node to this backend.
     * This SLAVE backend will be used until the COMMIT is seen.
     */
    if (!m_target_node && session_trx_is_read_only(m_client->session))
    {
        m_target_node = target;
        MXS_DEBUG("Setting forced_node SLAVE to %s within an opened READ ONLY transaction",
                  target->name());
    }

    MXS_INFO("Route query to %s: %s \t%s <", target->is_master() ? "master" : "slave",
             target->name(), target->uri());

    /** The session command cursor must not be active */
    ss_dassert(!target->has_session_commands());

    mxs::Backend::response_type response = mxs::Backend::NO_RESPONSE;
    uint8_t cmd = mxs_mysql_get_command(querybuf);
    GWBUF *send_buf = gwbuf_clone(querybuf);

    if (cmd == COM_QUERY && m_router->config().enable_causal_read && !m_gtid_pos .empty())
    {
        send_buf = add_prefix_wait_gtid(target->server(), send_buf);
        m_waiting_for_gtid = true;
    }

    if (m_qc.load_data_state() != QueryClassifier::LOAD_DATA_ACTIVE &&
        !m_qc.large_query() && mxs_mysql_command_will_respond(cmd))
    {
        response = mxs::Backend::EXPECT_RESPONSE;
    }

    bool large_query = is_large_query(querybuf);

    if (target->write(send_buf, response))
    {
        if (store)
        {
            m_current_query.copy_from(querybuf);
        }

        atomic_add_uint64(&m_router->stats().n_queries, 1);
        atomic_add_uint64(&target->server()->stats.packets, 1);

        if (!large_query && response == mxs::Backend::EXPECT_RESPONSE)
        {
            /** The server will reply to this command */
            ss_dassert(target->get_reply_state() == REPLY_STATE_DONE);
            target->set_reply_state(REPLY_STATE_START);
            m_expected_responses++;

            if (m_qc.load_data_state() == QueryClassifier::LOAD_DATA_END)
            {
                /** The final packet in a LOAD DATA LOCAL INFILE is an empty packet
                 * to which the server responds with an OK or an ERR packet */
                ss_dassert(gwbuf_length(querybuf) == 4);
                m_qc.set_load_data_state(QueryClassifier::LOAD_DATA_INACTIVE);
            }
        }

        m_qc.set_large_query(large_query);

        if (large_query)
        {
            /** Store the previous target as we're processing a multi-packet query */
            m_prev_target = target;
        }
        else
        {
            /** Otherwise reset it so we know the query is complete */
            m_prev_target.reset();
        }

        /**
         * If a READ ONLY transaction is ending set forced_node to NULL
         */
        if (m_target_node &&
            session_trx_is_read_only(m_client->session) &&
            session_trx_is_ending(m_client->session))
        {
            MXS_DEBUG("An opened READ ONLY transaction ends: forced_node is set to NULL");
            m_target_node.reset();
        }
        return true;
    }
    else
    {
        MXS_ERROR("Routing query failed.");
        return false;
    }
}<|MERGE_RESOLUTION|>--- conflicted
+++ resolved
@@ -354,12 +354,7 @@
     if (qc_query_is_type(type, QUERY_TYPE_PREPARE_NAMED_STMT) ||
         qc_query_is_type(type, QUERY_TYPE_PREPARE_STMT))
     {
-<<<<<<< HEAD
-        gwbuf_set_type(querybuf, GWBUF_TYPE_COLLECT_RESULT);
         m_qc.ps_store(querybuf, id);
-=======
-        rses->ps_manager.store(querybuf, id);
->>>>>>> 3cb389a3
     }
 
     MXS_INFO("Session write, routing to all servers.");
