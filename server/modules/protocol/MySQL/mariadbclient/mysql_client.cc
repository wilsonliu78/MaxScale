--- conflicted
+++ resolved
@@ -1413,26 +1413,6 @@
     {
         MySQLSendHandshake(dcb);
     }
-
-<<<<<<< HEAD
-    return 1;
-=======
-                            /** Previous state is recovered in poll_add_dcb. */
-                            MXS_ERROR("Failed to add dcb %p for fd %d to epoll set.",
-                                      client_dcb, client_dcb->fd);
-                        }
-                        else
-                        {
-                            // It's possible that the DCB isn't owned by the chosen worker if it's a
-                            // maxadmin/maxinfo service. In this case the execution must be moved to the
-                            // owning worker.
-                            auto worker = static_cast<mxs::RoutingWorker*>(client_dcb->poll.owner);
-                            worker->execute([=]() {
-                                                MySQLSendHandshake(client_dcb);
-                                            }, mxs::RoutingWorker::EXECUTE_AUTO);
-                        }
-                    }, mxs::RoutingWorker::EXECUTE_AUTO);
->>>>>>> b7d948db
 }
 
 static int gw_error_client_event(DCB* dcb)
