--- conflicted
+++ resolved
@@ -37,9 +37,10 @@
 const string label_big_be = "BIG_REPL_BACKEND";
 const string label_2nd_mxs = "SECOND_MAXSCALE";
 const string label_cs_be = "COLUMNSTORE_BACKEND";
+const string label_clx_be = "CLUSTRIX_BACKEND";
 
 const StringSet recognized_mdbci_labels =
-{label_repl_be, label_big_be, label_galera_be, label_2nd_mxs, label_cs_be};
+{label_repl_be, label_big_be, label_galera_be, label_2nd_mxs, label_cs_be, label_clx_be};
 }
 
 namespace maxscale
@@ -292,23 +293,16 @@
             m_test_name.c_str(), m_cnf_template_path.c_str(), m_test_labels_str.c_str());
     set_mdbci_labels();
 
-<<<<<<< HEAD
-    if (has_label(m_labels, "BACKEND_SSL"))
+    if (m_test_labels.count("BACKEND_SSL") > 0)
     {
         backend_ssl = true;
         tprintf("Test has BACKEND_SSL label");
     }
 
-    std::string delimiter = std::string (",");
-    size_t pos_start = 0, pos_end, delim_len = delimiter.length();
-    std::string label;
-    std::string mdbci_labels_c = m_mdbci_labels + delimiter;
-=======
     StringSet missing_mdbci_labels;
     std::set_difference(m_required_mdbci_labels.begin(), m_required_mdbci_labels.end(),
                         m_configured_mdbci_labels.begin(), m_configured_mdbci_labels.end(),
                         std::inserter(missing_mdbci_labels, missing_mdbci_labels.begin()));
->>>>>>> a3e358f2
 
     bool mdbci_call_needed = false;
     if (missing_mdbci_labels.empty())
@@ -353,7 +347,7 @@
         }
     }
 
-    if (m_mdbci_labels.find(std::string("CLUSTRIX_BACKEND")) == std::string::npos)
+    if (m_required_mdbci_labels.count(label_clx_be) == 0)
     {
         no_clustrix = true;
         if (verbose)
