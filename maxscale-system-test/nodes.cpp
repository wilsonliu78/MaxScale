#include "nodes.h"
#include <string>
#include <cstring>
#include <iostream>
#include <future>
#include <functional>
#include <algorithm>
#include <signal.h>

#include "envv.h"

Nodes::Nodes()
{
}

bool Nodes::check_node_ssh(int node)
{
    bool res = true;

    if (ssh_node(node, "ls > /dev/null", false) != 0)
    {
        std::cout << "Node " << node << " is not available" << std::endl;
        res = false;
    }

    return res;
}

bool Nodes::check_nodes()
{
    std::vector<std::future<bool>> f;

    for (int i = 0; i < N; i++)
    {
        f.push_back(std::async(std::launch::async, &Nodes::check_node_ssh, this, i));
    }

    return std::all_of(f.begin(), f.end(), std::mem_fn(&std::future<bool>::get));
}

void Nodes::generate_ssh_cmd(char* cmd, int node, const char* ssh, bool sudo)
{
    if (docker_backend)
    {
        sprintf(cmd,
                "docker exec -i %s %s",
                docker_container_id[node],
                ssh);
        return;
    }
    if (strcmp(IP[node], "127.0.0.1") == 0)
    {
        if (sudo)
        {
            sprintf(cmd,
                    "%s %s",
                    access_sudo[node],
                    ssh);
        }
        else
        {
            sprintf(cmd, "%s", ssh);
        }
    }
    else
    {

        if (sudo)
        {
            sprintf(cmd,
                    "ssh -i %s -o UserKnownHostsFile=/dev/null -o StrictHostKeyChecking=no  -o LogLevel=quiet %s@%s '%s %s\'",
                    sshkey[node],
                    access_user[node],
                    IP[node],
                    access_sudo[node],
                    ssh);
        }
        else
        {
            sprintf(cmd,
                    "ssh -i %s -o UserKnownHostsFile=/dev/null -o StrictHostKeyChecking=no  -o LogLevel=quiet %s@%s '%s'",
                    sshkey[node],
                    access_user[node],
                    IP[node],
                    ssh);
        }
    }
}


char* Nodes::ssh_node_output_f(int node, bool sudo, int* exit_code, const char* format, ...)
{
    //if (docker_backend) return NULL;
    va_list valist;

    va_start(valist, format);
    int message_len = vsnprintf(NULL, 0, format, valist);
    va_end(valist);

    if (message_len < 0)
    {
        return NULL;
    }

    char* sys = (char*)malloc(message_len + 1);

    va_start(valist, format);
    vsnprintf(sys, message_len + 1, format, valist);
    va_end(valist);

    char* result = ssh_node_output(node, sys, sudo, exit_code);
    free(sys);

    return result;
}


char* Nodes::ssh_node_output(int node, const char* ssh, bool sudo, int* exit_code)
{
    //if (docker_backend) return NULL;
    char* cmd = (char*)malloc(strlen(ssh) + 1024);

    generate_ssh_cmd(cmd, node, ssh, sudo);

    FILE* output = popen(cmd, "r");

    if (output == NULL)
    {
        printf("Error opening ssh %s\n", strerror(errno));
        return NULL;
    }
    char buffer[1024];
    size_t rsize = sizeof(buffer);
    char* result = (char*)calloc(rsize, sizeof(char));

    while (fgets(buffer, sizeof(buffer), output))
    {
        result = (char*)realloc(result, sizeof(buffer) + rsize);
        rsize += sizeof(buffer);
        strcat(result, buffer);
    }

    free(cmd);
    int code = pclose(output);
    if (WIFEXITED(code))
    {
        * exit_code = WEXITSTATUS(code);
    }
    else
    {
        * exit_code = 256;
    }
    return result;
}


int Nodes::ssh_node(int node, const char* ssh, bool sudo)
{
    //if (docker_backend) return 0;
    char* cmd = (char*)malloc(strlen(ssh) + 1024);

    if (strcmp(IP[node], "127.0.0.1") == 0)
    {
        printf("starting bash\n");
        sprintf(cmd, "bash");
    }
    else
    {
        if (docker_backend)
        {
            sprintf(cmd,
                    "docker exec -i %s %s",
                    docker_container_id[node],
                    ssh);
        }
        else
        {
        sprintf(cmd,
                "ssh -i %s -o UserKnownHostsFile=/dev/null -o StrictHostKeyChecking=no -o LogLevel=quiet %s@%s%s",
                sshkey[node],
                access_user[node],
                IP[node],
                verbose ? "" :  " > /dev/null");
        }
    }

    if (verbose)
    {
        std::cout << ssh << std::endl;
    }

    int rc = 1;
    FILE* in = popen(cmd, "w");

    if (in)
    {
        if (sudo)
        {
            fprintf(in, "sudo su -\n");
            fprintf(in, "cd /home/%s\n", access_user[node]);
        }

        fprintf(in, "%s\n", ssh);
        rc = pclose(in);
    }


    free(cmd);

    if (WIFEXITED(rc))
    {
        return WEXITSTATUS(rc);
    }
    else if (WIFSIGNALED(rc) && WTERMSIG(rc) == SIGHUP)
    {
        // SIGHUP appears to happen for SSH connections
        return 0;
    }
    else
    {
        std::cout << strerror(errno) << std::endl;
        return 256;
    }
}

int Nodes::ssh_node_f(int node, bool sudo, const char* format, ...)
{
    //if (docker_backend) return 0;
    va_list valist;

    va_start(valist, format);
    int message_len = vsnprintf(NULL, 0, format, valist);
    va_end(valist);

    if (message_len < 0)
    {
        return -1;
    }

    char* sys = (char*)malloc(message_len + 1);

    va_start(valist, format);
    vsnprintf(sys, message_len + 1, format, valist);
    va_end(valist);
    int result = ssh_node(node, sys, sudo);
    free(sys);
    return result;
}

int Nodes::copy_to_node(int i, const char* src, const char* dest)
{
    if (docker_backend) return 0;
    if (i >= N)
    {
        return 1;
    }
    char sys[strlen(src) + strlen(dest) + 1024];

    if (strcmp(IP[i], "127.0.0.1") == 0)
    {
        sprintf(sys,
                "cp %s %s",
                src,
                dest);
    }
    else
    {
        sprintf(sys,
                "scp -q -r -i %s -o UserKnownHostsFile=/dev/null "
                "-o StrictHostKeyChecking=no -o LogLevel=quiet %s %s@%s:%s",
                sshkey[i],
                src,
                access_user[i],
                IP[i],
                dest);
    }
    if (verbose)
    {
        printf("%s\n", sys);
    }

    return system(sys);
}


int Nodes::copy_to_node_legacy(const char* src, const char* dest, int i)
{

    return copy_to_node(i, src, dest);
}

int Nodes::copy_from_node(int i, const char* src, const char* dest)
{
    if (docker_backend) return 0;
    if (i >= N)
    {
        return 1;
    }
    char sys[strlen(src) + strlen(dest) + 1024];
    if (strcmp(IP[i], "127.0.0.1") == 0)
    {
        sprintf(sys,
                "cp %s %s",
                src,
                dest);
    }
    else
    {
        sprintf(sys,
                "scp -q -r -i %s -o UserKnownHostsFile=/dev/null "
                "-o StrictHostKeyChecking=no -o LogLevel=quiet %s@%s:%s %s",
                sshkey[i],
                access_user[i],
                IP[i],
                src,
                dest);
    }
    if (verbose)
    {
        printf("%s\n", sys);
    }

    return system(sys);
}

int Nodes::copy_from_node_legacy(const char* src, const char* dest, int i)
{
    return copy_from_node(i, src, dest);
}

int Nodes::read_basic_env()
{
    char env_name[64];

    sprintf(env_name, "%s_user", prefix);
    user_name = readenv(env_name, "skysql");

    sprintf(env_name, "%s_password", prefix);
    password = readenv(env_name, "skysql");

    N = get_N();

    backend_box = readenv("backend_box", "centos_7_libvirt");
    docker_backend = !strcmp(backend_box, "docker");

    //docker_backend = readenv_bool("docker_backend", false);

    if ((N > 0) && (N < 255))
    {
        for (int i = 0; i < N; i++)
        {
            // reading IPs
            sprintf(env_name, "%s_%03d_network", prefix, i);
            IP[i] = strdup(get_nc_item(env_name).c_str());

            // reading private IPs
            sprintf(env_name, "%s_%03d_private_ip", prefix, i);
            IP_private[i] = strdup(get_nc_item(env_name).c_str());
            if (IP_private[i] == NULL)
            {
                IP_private[i] = IP[i];
            }
            setenv(env_name, IP_private[i], 1);

            // reading IPv6
            sprintf(env_name, "%s_%03d_network6", prefix, i);
            IP6[i] = strdup(get_nc_item(env_name).c_str());
            if (IP6[i] == NULL)
            {
                IP6[i] = IP[i];
            }
            setenv(env_name, IP6[i], 1);

            //reading sshkey
            sprintf(env_name, "%s_%03d_keyfile", prefix, i);
            sshkey[i] = strdup(get_nc_item(env_name).c_str());


            sprintf(env_name, "%s_%03d_whoami", prefix, i);
            access_user[i] = strdup(get_nc_item(env_name).c_str());
            if (access_user[i] == NULL)
            {
                access_user[i] = (char *) "vagrant";
            }
            setenv(env_name, access_user[i], 1);

            sprintf(env_name, "%s_%03d_access_sudo", prefix, i);
            access_sudo[i] = readenv(env_name, " sudo ");

            if (strcmp(access_user[i], "root") == 0)
            {
                access_homedir[i] = (char *) "/root/";
            }
            else
            {
                access_homedir[i] = (char *) malloc(strlen(access_user[i]) + 9);
                sprintf(access_homedir[i], "/home/%s/", access_user[i]);
            }

            sprintf(env_name, "%s_%03d_hostname", prefix, i);
            hostname[i] = strdup(get_nc_item(env_name).c_str());
            if (hostname[i] == NULL)
            {
                hostname[i] = IP[i];
            }
            setenv(env_name, hostname[i], 1);

            sprintf(env_name, "%s_%03d_start_vm_command", prefix, i);
            start_vm_command[i] = readenv(env_name, "curr_dir=`pwd`; cd %s/%s;vagrant resume %s_%03d ; cd $curr_dir",
                                          getenv("MDBCI_VM_PATH"), getenv("name"), prefix, i);
            setenv(env_name, start_vm_command[i], 1);

            sprintf(env_name, "%s_%03d_stop_vm_command", prefix, i);
            stop_vm_command[i] = readenv(env_name, "curr_dir=`pwd`; cd %s/%s;vagrant suspend %s_%03d ; cd $curr_dir",
                                         getenv("MDBCI_VM_PATH"), getenv("name"), prefix, i);
            setenv(env_name, stop_vm_command[i], 1);

            if (docker_backend)
            {
                sprintf(env_name, "%s_%03d_docker_container_id", prefix, i);
                docker_container_id[i] = get_nc_item((char*) env_name);
            }
        }
    }

    return 0;
}

const char* Nodes::ip(int i) const
{
    return use_ipv6 ?  IP6[i] : IP[i];
}

std::string Nodes::get_nc_item(const char* item_name)
{
    size_t start = network_config.find(item_name);
    if (start == std::string::npos)
    {
        return "";
    }

    size_t end = network_config.find("\n", start);
    size_t equal = network_config.find("=", start);
    if (end == std::string::npos)
    {
        end = network_config.length();
    }
    if (equal == std::string::npos)
    {
        return "";
    }

<<<<<<< HEAD
    char * cstr = new char [end - equal + 1];
    std::string nc_item = network_config.substr(equal + 1, end - equal - 1);
    nc_item.erase(std::remove(nc_item.begin(), nc_item.end(), ' '), nc_item.end());
    strcpy(cstr, nc_item.c_str());
    setenv(item_name, cstr, 1);
=======
    std::string str = network_config.substr(equal + 1, end - equal - 1);

    setenv(item_name, str.c_str(), 1);
>>>>>>> 21dfcb56

    return str;
}

int Nodes::get_N()
{
    int N = 0;
    char item[strlen(prefix) + 13];
    do
    {
        sprintf(item, "%s_%03d_network", prefix, N);
        N++;
    }
    while (network_config.find(item) != std::string::npos);
    sprintf(item, "%s_N", prefix);
    setenv(item, std::to_string(N).c_str(), 1);
    return N - 1 ;
}

int Nodes::start_vm(int node)
{
    return (system(start_vm_command[node]));
}

int Nodes::stop_vm(int node)
{
    return (system(stop_vm_command[node]));
}<|MERGE_RESOLUTION|>--- conflicted
+++ resolved
@@ -450,17 +450,9 @@
         return "";
     }
 
-<<<<<<< HEAD
-    char * cstr = new char [end - equal + 1];
-    std::string nc_item = network_config.substr(equal + 1, end - equal - 1);
-    nc_item.erase(std::remove(nc_item.begin(), nc_item.end(), ' '), nc_item.end());
-    strcpy(cstr, nc_item.c_str());
-    setenv(item_name, cstr, 1);
-=======
     std::string str = network_config.substr(equal + 1, end - equal - 1);
 
     setenv(item_name, str.c_str(), 1);
->>>>>>> 21dfcb56
 
     return str;
 }
